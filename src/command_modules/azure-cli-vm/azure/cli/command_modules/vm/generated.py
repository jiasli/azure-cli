--- conflicted
+++ resolved
@@ -1,10 +1,6 @@
 import argparse
 import re
-<<<<<<< HEAD
-=======
 import os
-from azure.mgmt.compute import ComputeManagementClient, ComputeManagementClientConfiguration
->>>>>>> fe8a9e4b
 from azure.mgmt.compute.operations import (AvailabilitySetsOperations,
                                            VirtualMachineExtensionImagesOperations,
                                            VirtualMachineExtensionsOperations,
