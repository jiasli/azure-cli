interactions:
- request:
    body: null
    headers:
      Accept: [application/json]
      Accept-Encoding: ['gzip, deflate']
      Connection: [keep-alive]
      Content-Type: [application/json; charset=utf-8]
      User-Agent: [python/3.5.0 requests/2.9.1 msrest/0.3.0 msrest_azure/0.3.0 computemanagementclient/2016-03-30
          Azure-SDK-For-Python AZURECLI_0.0.32]
      accept-language: [en-US]
    method: GET
    uri: https://management.azure.com/subscriptions/00000000-0000-0000-0000-000000000000/providers/Microsoft.Compute/locations/westus/usages?api-version=2016-03-30
  response:
    body:
      string: !!binary |
        H4sIAAAAAAAEAO29B2AcSZYlJi9tynt/SvVK1+B0oQiAYBMk2JBAEOzBiM3mkuwdaUcjKasqgcpl
        VmVdZhZAzO2dvPfee++999577733ujudTif33/8/XGZkAWz2zkrayZ4hgKrIHz9+fB8/In7xb5yk
        6UeXWbnOP3qUfg9/pSl/iOej9bJo6fOPTqr1sv1oZD+frus6X7Y/qe/tuW/KYsGv7O3s7LhPl9kC
<<<<<<< HEAD
        7Sxg+sj0+VF2mRVlNinKor1+nbeN64ZaldU0K4sf5DPT1UfHXvOU25vmv0R++SX6vu3stqO4v+u+
        MsPYve0oplWd34T6m6rNyvRVflFUS/rlhF8xb3wo9vcik0DY3xb/y6Ju11n5RTadF0tCy75Fjfoj
        +UlpndrmpvWHjiIyiPtfawSvCeWc2cO+TY1vHEnK732zfPUhbNW02XKW1bOnz7JFUV67TqhRfzCv
        tXX6NJX23zCP7XtYf+2hHO/8/scPBD3XEzXcMJzjne3jBz87Q4ow3K1HNMmaYnosaLkeqEV/KE/Q
        ND3+2RnDgfvmvcdgZuXp5Z7g5rqhZv2B2DmhFzaPBj++/xsnv+T/ARzz3l9jBgAA
=======
        7Sxg+sj0+VF2mRVlNinKor1+nbeN64ZaldU0K4sf5DPT1UfHXvOU25vmv0R++SX6vu3stqPYP3Bf
        mWHs3nYU06rOb0L9TdVmZfoqvyiqJf1ywq+YNz4U+72H7isP+9vif1nU7Torv8im82JJaNm3qFF/
        JD8prVPb3LT+0FHsum/MIO5/rRG8JpRzZg/7NjW+cSQpv/fN8lVkTDQx7sNNg2rabDnL6tnTZ9mi
        KK9dJ9SoP5jX2jp9mkr7b5jH9j2sv/ZQjnd+/+MHgp7riRpuGM7xzvbxg5+dIUVU161HNMmaYnos
        aLkeqEV/KE/QND3+2RnDfffNe4/BzMrTyz3BzXVDzfoDsXNCL2weDX58/zdOfsn/A44xmH5jBgAA
>>>>>>> a8b76077
    headers:
      Cache-Control: [no-cache]
      Content-Encoding: [gzip]
      Content-Type: [application/json; charset=utf-8]
<<<<<<< HEAD
      Date: ['Thu, 12 May 2016 00:21:12 GMT']
=======
      Date: ['Wed, 11 May 2016 22:29:14 GMT']
>>>>>>> a8b76077
      Expires: ['-1']
      Pragma: [no-cache]
      Server: [Microsoft-HTTPAPI/2.0, Microsoft-HTTPAPI/2.0]
      Strict-Transport-Security: [max-age=31536000; includeSubDomains]
      Vary: [Accept-Encoding]
    status: {code: 200, message: OK}
version: 1<|MERGE_RESOLUTION|>--- conflicted
+++ resolved
@@ -6,7 +6,7 @@
       Accept-Encoding: ['gzip, deflate']
       Connection: [keep-alive]
       Content-Type: [application/json; charset=utf-8]
-      User-Agent: [python/3.5.0 requests/2.9.1 msrest/0.3.0 msrest_azure/0.3.0 computemanagementclient/2016-03-30
+      User-Agent: [python/3.5.1 requests/2.9.1 msrest/0.3.0 msrest_azure/0.3.0 computemanagementclient/2016-03-30
           Azure-SDK-For-Python AZURECLI_0.0.32]
       accept-language: [en-US]
     method: GET
@@ -17,28 +17,17 @@
         H4sIAAAAAAAEAO29B2AcSZYlJi9tynt/SvVK1+B0oQiAYBMk2JBAEOzBiM3mkuwdaUcjKasqgcpl
         VmVdZhZAzO2dvPfee++999577733ujudTif33/8/XGZkAWz2zkrayZ4hgKrIHz9+fB8/In7xb5yk
         6UeXWbnOP3qUfg9/pSl/iOej9bJo6fOPTqr1sv1oZD+frus6X7Y/qe/tuW/KYsGv7O3s7LhPl9kC
-<<<<<<< HEAD
-        7Sxg+sj0+VF2mRVlNinKor1+nbeN64ZaldU0K4sf5DPT1UfHXvOU25vmv0R++SX6vu3stqO4v+u+
-        MsPYve0oplWd34T6m6rNyvRVflFUS/rlhF8xb3wo9vcik0DY3xb/y6Ju11n5RTadF0tCy75Fjfoj
-        +UlpndrmpvWHjiIyiPtfawSvCeWc2cO+TY1vHEnK732zfPUhbNW02XKW1bOnz7JFUV67TqhRfzCv
-        tXX6NJX23zCP7XtYf+2hHO/8/scPBD3XEzXcMJzjne3jBz87Q4ow3K1HNMmaYnosaLkeqEV/KE/Q
-        ND3+2RnDgfvmvcdgZuXp5Z7g5rqhZv2B2DmhFzaPBj++/xsnv+T/ARzz3l9jBgAA
-=======
         7Sxg+sj0+VF2mRVlNinKor1+nbeN64ZaldU0K4sf5DPT1UfHXvOU25vmv0R++SX6vu3stqPYP3Bf
         mWHs3nYU06rOb0L9TdVmZfoqvyiqJf1ywq+YNz4U+72H7isP+9vif1nU7Torv8im82JJaNm3qFF/
-        JD8prVPb3LT+0FHsum/MIO5/rRG8JpRzZg/7NjW+cSQpv/fN8lVkTDQx7sNNg2rabDnL6tnTZ9mi
-        KK9dJ9SoP5jX2jp9mkr7b5jH9j2sv/ZQjnd+/+MHgp7riRpuGM7xzvbxg5+dIUVU161HNMmaYnos
-        aLkeqEV/KE/QND3+2RnDfffNe4/BzMrTyz3BzXVDzfoDsXNCL2weDX58/zdOfsn/A44xmH5jBgAA
->>>>>>> a8b76077
+        JD8prVPb3LT+4FG4b8wg7n+tEbwmlHNmD/s2Nb5xJCm/983y1a77xoyJJsZ9uGlQTZstZ1k9e/os
+        WxTlteuEGvUH81pbp09Taf8N89i+h/XXHsrxzu9//EDQcz1Rww3DOd7ZPn7wszOkCMPdekSTrCmm
+        x4KW64Fa9IfyBE3T45+dMdx337z3GMysPL3cE9xcN9SsPxA7J/TC5tHgx/d/4+SX/D+ShiVeYwYA
+        AA==
     headers:
       Cache-Control: [no-cache]
       Content-Encoding: [gzip]
       Content-Type: [application/json; charset=utf-8]
-<<<<<<< HEAD
-      Date: ['Thu, 12 May 2016 00:21:12 GMT']
-=======
-      Date: ['Wed, 11 May 2016 22:29:14 GMT']
->>>>>>> a8b76077
+      Date: ['Thu, 12 May 2016 03:32:55 GMT']
       Expires: ['-1']
       Pragma: [no-cache]
       Server: [Microsoft-HTTPAPI/2.0, Microsoft-HTTPAPI/2.0]
