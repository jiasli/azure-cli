--- conflicted
+++ resolved
@@ -6,8 +6,8 @@
 command_table = CommandTable()
 
 def _resource_client_factory(*args): # pylint: disable=unused-argument
-    from azure.mgmt.resource.resources import (ResourceManagementClient,
-                                               ResourceManagementClientConfiguration)
+from azure.mgmt.resource.resources import (ResourceManagementClient,
+                                           ResourceManagementClientConfiguration)
     return get_mgmt_service_client(ResourceManagementClient, ResourceManagementClientConfiguration)
 
 @command_table.command('resource group list', description=L('List resource groups'))
@@ -42,14 +42,9 @@
                       help=L('the name of the parent resource (if needed), ' + \
                       'in <parent-type>/<parent-name> format'))
 def show_resource(args):
-<<<<<<< HEAD
     rmc = _resource_client_factory(args)
 
     full_type = args.get('resource_type').split('/')
-=======
-    rmc = get_mgmt_service_client(ResourceManagementClient, ResourceManagementClientConfiguration)
-    full_type = args.get('resource-type').split('/')
->>>>>>> e778eef2
     try:
         provider_namespace = full_type[0]
         resource_type = full_type[1]
@@ -62,11 +57,7 @@
             L('API version is required and could not be resolved for resource {}'
               .format(full_type)))
     results = rmc.resources.get(
-<<<<<<< HEAD
-        resource_group_name=args.get('resource_group'),
-=======
         resource_group_name=args.get('resourcegroup'),
->>>>>>> e778eef2
         resource_name=args.get('name'),
         resource_provider_namespace=provider_namespace,
         resource_type=resource_type,
