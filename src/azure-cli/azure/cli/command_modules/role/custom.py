# --------------------------------------------------------------------------------------------
# Copyright (c) Microsoft Corporation. All rights reserved.
# Licensed under the MIT License. See License.txt in the project root for license information.
# --------------------------------------------------------------------------------------------

"""
`az ad` module has been migrated to use Microsoft Graph API: https://docs.microsoft.com/en-us/graph/api/overview

See:
Property differences between Azure AD Graph and Microsoft Graph
https://docs.microsoft.com/en-us/graph/migrate-azure-ad-graph-property-differences
"""

import base64
import datetime
import itertools
import json
import os
import re
import uuid
from dateutil.relativedelta import relativedelta
import dateutil.parser

from msrestazure.azure_exceptions import CloudError

from knack.log import get_logger
from knack.util import CLIError, todict

from azure.cli.core.profiles import ResourceType
from azure.graphrbac.models import GraphErrorException

from azure.cli.core.util import get_file_json, shell_safe_json_parse, is_guid

from azure.graphrbac.models import (ApplicationCreateParameters, ApplicationUpdateParameters, AppRole,
                                    PasswordCredential, KeyCredential, UserCreateParameters, PasswordProfile,
                                    ServicePrincipalCreateParameters, RequiredResourceAccess, ResourceAccess,
                                    GroupCreateParameters, CheckGroupMembershipParameters, UserUpdateParameters,
                                    OptionalClaim, OptionalClaims)

from ._client_factory import _auth_client_factory, _graph_client_factory
from ._multi_api_adaptor import MultiAPIAdaptor
from ._graph_client import GraphClient


CREDENTIAL_WARNING = (
    "The output includes credentials that you must protect. Be sure that you do not include these credentials in "
    "your code or check the credentials into your source control. For more information, see https://aka.ms/azadsp-cli")

ROLE_ASSIGNMENT_CREATE_WARNING = (
    "In a future release, this command will NOT create a 'Contributor' role assignment by default. "
    "If needed, use the --role argument to explicitly create a role assignment."
)

NAME_DEPRECATION_WARNING = \
    "'name' property in the output is deprecated and will be removed in the future. Use 'appId' instead."

logger = get_logger(__name__)

# pylint: disable=too-many-lines


def list_role_definitions(cmd, name=None, resource_group_name=None, scope=None,
                          custom_role_only=False):
    definitions_client = _auth_client_factory(cmd.cli_ctx, scope).role_definitions
    scope = _build_role_scope(resource_group_name, scope,
                              definitions_client.config.subscription_id)
    return _search_role_definitions(cmd.cli_ctx, definitions_client, name, [scope], custom_role_only)


def create_role_definition(cmd, role_definition):
    return _create_update_role_definition(cmd, role_definition, for_update=False)


def update_role_definition(cmd, role_definition):
    return _create_update_role_definition(cmd, role_definition, for_update=True)


def _create_update_role_definition(cmd, role_definition, for_update):
    if os.path.exists(role_definition):
        role_definition = get_file_json(role_definition)
    else:
        role_definition = shell_safe_json_parse(role_definition)

    if not isinstance(role_definition, dict):
        raise CLIError('Invalid role definition. A valid dictionary JSON representation is expected.')
    # to workaround service defects, ensure property names are camel case
    # e.g. AssignableScopes -> assignableScopes
    names = [p for p in role_definition if p[:1].isupper()]
    for n in names:
        new_name = n[:1].lower() + n[1:]
        role_definition[new_name] = role_definition.pop(n)

    worker = MultiAPIAdaptor(cmd.cli_ctx)
    if for_update:  # for update, we need to use guid style unique name
        role_resource_id = role_definition.get('id')
        if not role_resource_id:
            logger.warning('Role "id" is missing. Look for the role in the current subscription...')
        definitions_client = _auth_client_factory(cmd.cli_ctx, scope=role_resource_id).role_definitions
        scopes_in_definition = role_definition.get('assignableScopes', None)
        scopes = (scopes_in_definition if scopes_in_definition else
                  ['/subscriptions/' + definitions_client.config.subscription_id])
        if role_resource_id:
            from msrestazure.tools import parse_resource_id
            role_id = parse_resource_id(role_resource_id)['name']
            role_name = role_definition['roleName']
        else:
            matched = _search_role_definitions(cmd.cli_ctx, definitions_client, role_definition['name'], scopes)
            if len(matched) > 1:
                raise CLIError('More than 2 definitions are found with the name of "{}"'.format(
                    role_definition['name']))
            if not matched:
                raise CLIError('No definition was found with the name of "{}"'.format(role_definition['name']))
            role_id = role_definition['name'] = matched[0].name
            role_name = worker.get_role_property(matched[0], 'role_name')
    else:  # for create
        definitions_client = _auth_client_factory(cmd.cli_ctx).role_definitions
        role_id = _gen_guid()
        role_name = role_definition.get('name', None)
        if not role_name:
            raise CLIError("please provide role name")

    if not for_update and not role_definition.get('assignableScopes', None):
        raise CLIError("please provide 'assignableScopes'")

    return worker.create_role_definition(definitions_client, role_name, role_id, role_definition)


def delete_role_definition(cmd, name, resource_group_name=None, scope=None,
                           custom_role_only=False):
    definitions_client = _auth_client_factory(cmd.cli_ctx, scope).role_definitions
    scope = _build_role_scope(resource_group_name, scope,
                              definitions_client.config.subscription_id)
    roles = _search_role_definitions(cmd.cli_ctx, definitions_client, name, [scope], custom_role_only)
    for r in roles:
        definitions_client.delete(role_definition_id=r.name, scope=scope)


def _search_role_definitions(cli_ctx, definitions_client, name, scopes, custom_role_only=False):
    for scope in scopes:
        roles = list(definitions_client.list(scope))
        worker = MultiAPIAdaptor(cli_ctx)
        if name:
            roles = [r for r in roles if r.name == name or worker.get_role_property(r, 'role_name') == name]
        if custom_role_only:
            roles = [r for r in roles if worker.get_role_property(r, 'role_type') == 'CustomRole']
        if roles:
            return roles
    return []


def create_role_assignment(cmd, role, assignee=None, assignee_object_id=None, resource_group_name=None,
                           scope=None, assignee_principal_type=None, description=None,
                           condition=None, condition_version=None):
    """Check parameters are provided correctly, then call _create_role_assignment."""
    if bool(assignee) == bool(assignee_object_id):
        raise CLIError('usage error: --assignee STRING | --assignee-object-id GUID')

    if assignee_principal_type and not assignee_object_id:
        raise CLIError('usage error: --assignee-object-id GUID --assignee-principal-type TYPE')

    # If condition is set and condition-version is empty, condition-version defaults to "2.0".
    if condition and not condition_version:
        condition_version = "2.0"

    # If condition-version is set, condition must be set as well.
    if condition_version and not condition:
        raise CLIError('usage error: When --condition-version is set, --condition must be set as well.')

    if assignee:
        object_id, principal_type = _resolve_object_id_and_type(cmd.cli_ctx, assignee, fallback_to_object_id=True)
    else:
        object_id = assignee_object_id
        if assignee_principal_type:
            # If principal type is provided, nothing to resolve, do not call Graph
            principal_type = assignee_principal_type
        else:
            # Try best to get principal type
            logger.warning('RBAC service might reject creating role assignment without --assignee-principal-type '
                           'in the future. Better to specify --assignee-principal-type manually.')
            principal_type = _get_principal_type_from_object_id(cmd.cli_ctx, assignee_object_id)

    try:
        return _create_role_assignment(cmd.cli_ctx, role, object_id, resource_group_name, scope, resolve_assignee=False,
                                       assignee_principal_type=principal_type, description=description,
                                       condition=condition, condition_version=condition_version)
    except Exception as ex:  # pylint: disable=broad-except
        if _error_caused_by_role_assignment_exists(ex):  # for idempotent
            return list_role_assignments(cmd, assignee, role, resource_group_name, scope)[0]
        raise


def _create_role_assignment(cli_ctx, role, assignee, resource_group_name=None, scope=None,
                            resolve_assignee=True, assignee_principal_type=None, description=None,
                            condition=None, condition_version=None):
    """Prepare scope, role ID and resolve object ID from Graph API."""
    factory = _auth_client_factory(cli_ctx, scope)
    assignments_client = factory.role_assignments
    definitions_client = factory.role_definitions
    scope = _build_role_scope(resource_group_name, scope,
                              assignments_client.config.subscription_id)

    role_id = _resolve_role_id(role, scope, definitions_client)
    object_id = _resolve_object_id(cli_ctx, assignee) if resolve_assignee else assignee
    worker = MultiAPIAdaptor(cli_ctx)
    return worker.create_role_assignment(assignments_client, _gen_guid(), role_id, object_id, scope,
                                         assignee_principal_type, description=description,
                                         condition=condition, condition_version=condition_version)


def list_role_assignments(cmd, assignee=None, role=None, resource_group_name=None,
                          scope=None, include_inherited=False,
                          show_all=False, include_groups=False, include_classic_administrators=False):
    '''
    :param include_groups: include extra assignments to the groups of which the user is a
    member(transitively).
    '''
    graph_client = _graph_client_factory(cmd.cli_ctx)
    factory = _auth_client_factory(cmd.cli_ctx, scope)
    assignments_client = factory.role_assignments
    definitions_client = factory.role_definitions

    if show_all:
        if resource_group_name or scope:
            raise CLIError('group or scope are not required when --all is used')
        scope = None
    else:
        scope = _build_role_scope(resource_group_name, scope,
                                  definitions_client.config.subscription_id)

    assignments = _search_role_assignments(cmd.cli_ctx, assignments_client, definitions_client,
                                           scope, assignee, role,
                                           include_inherited, include_groups)

    results = todict(assignments) if assignments else []
    if include_classic_administrators:
        results += _backfill_assignments_for_co_admins(cmd.cli_ctx, factory, assignee)

    if not results:
        return []

    # 1. fill in logic names to get things understandable.
    # (it's possible that associated roles and principals were deleted, and we just do nothing.)
    # 2. fill in role names
    role_defs = list(definitions_client.list(
        scope=scope or ('/subscriptions/' + definitions_client.config.subscription_id)))
    worker = MultiAPIAdaptor(cmd.cli_ctx)
    role_dics = {i.id: worker.get_role_property(i, 'role_name') for i in role_defs}
    for i in results:
        if not i.get('roleDefinitionName'):
            if role_dics.get(worker.get_role_property(i, 'roleDefinitionId')):
                worker.set_role_property(i, 'roleDefinitionName',
                                         role_dics[worker.get_role_property(i, 'roleDefinitionId')])
            else:
                i['roleDefinitionName'] = None  # the role definition might have been deleted

    # fill in principal names
    principal_ids = set(worker.get_role_property(i, 'principalId')
                        for i in results if worker.get_role_property(i, 'principalId'))

    if principal_ids:
        try:
            principals = _get_object_stubs(graph_client, principal_ids)
            principal_dics = {i['id']: _get_displayable_name(i) for i in principals}

            for i in [r for r in results if not r.get('principalName')]:
                i['principalName'] = ''
                if principal_dics.get(worker.get_role_property(i, 'principalId')):
                    worker.set_role_property(i, 'principalName',
                                             principal_dics[worker.get_role_property(i, 'principalId')])
        except (CloudError, GraphErrorException) as ex:
            # failure on resolving principal due to graph permission should not fail the whole thing
            logger.info("Failed to resolve graph object information per error '%s'", ex)

    for r in results:
        if not r.get('additionalProperties'):  # remove the useless "additionalProperties"
            r.pop('additionalProperties', None)
    return results


def update_role_assignment(cmd, role_assignment):
    # Try role_assignment as a file.
    if os.path.exists(role_assignment):
        role_assignment = get_file_json(role_assignment)
    else:
        role_assignment = shell_safe_json_parse(role_assignment)

    # Updating role assignment is only supported after 2020-04-01-preview, so we don't need to use MultiAPIAdaptor.
    from azure.cli.core.profiles import get_sdk

    RoleAssignment = get_sdk(cmd.cli_ctx, ResourceType.MGMT_AUTHORIZATION, 'RoleAssignment', mod='models',
                             operation_group='role_assignments')
    assignment = RoleAssignment.from_dict(role_assignment)
    scope = assignment.scope
    name = assignment.name

    auth_client = _auth_client_factory(cmd.cli_ctx, scope)
    assignments_client = auth_client.role_assignments

    # Get the existing assignment to do some checks.
    original_assignment = assignments_client.get(scope, name)

    # Forbid condition version downgrading.
    # This should be implemented on the service-side in the future.
    if (assignment.condition_version and original_assignment.condition_version and
            original_assignment.condition_version.startswith('2.') and assignment.condition_version.startswith('1.')):
        raise CLIError("Condition version cannot be downgraded to '1.X'.")

    if not assignment.principal_type:
        assignment.principal_type = original_assignment.principal_type

    return assignments_client.create(scope, name, parameters=assignment)


def _get_assignment_events(cli_ctx, start_time=None, end_time=None):
    from azure.mgmt.monitor import MonitorManagementClient
    from azure.cli.core.commands.client_factory import get_mgmt_service_client
    client = get_mgmt_service_client(cli_ctx, MonitorManagementClient)

    if end_time:
        try:
            end_time = datetime.datetime.strptime(end_time, DATE_TIME_FORMAT)
        except ValueError:
            raise CLIError("Input '{}' is not valid datetime. Valid example: 2000-12-31T12:59:59Z".format(end_time))
    else:
        end_time = datetime.datetime.utcnow()

    if start_time:
        try:
            start_time = datetime.datetime.strptime(start_time, DATE_TIME_FORMAT)
            if start_time >= end_time:
                raise CLIError("Start time cannot be later than end time.")
        except ValueError:
            raise CLIError("Input '{}' is not valid datetime. Valid example: 2000-12-31T12:59:59Z".format(start_time))
    else:
        start_time = end_time - datetime.timedelta(hours=1)

    time_filter = 'eventTimestamp ge {} and eventTimestamp le {}'.format(_datetime_to_utc(start_time),
                                                                         _datetime_to_utc(end_time))

    # set time range filter
    odata_filters = 'resourceProvider eq Microsoft.Authorization and {}'.format(time_filter)

    activity_log = list(client.activity_logs.list(filter=odata_filters))
    start_events, end_events = {}, {}

    for item in activity_log:
        if item.operation_name.value.startswith('Microsoft.Authorization/roleAssignments'):
            if item.status.value == 'Started':
                start_events[item.operation_id] = item
            else:
                end_events[item.operation_id] = item
    return start_events, end_events


# A custom command around 'monitoring' events to produce understandable output for RBAC audit, a common scenario.
def list_role_assignment_change_logs(cmd, start_time=None, end_time=None):  # pylint: disable=too-many-branches
    # pylint: disable=too-many-nested-blocks, too-many-statements
    result = []
    worker = MultiAPIAdaptor(cmd.cli_ctx)
    start_events, end_events = _get_assignment_events(cmd.cli_ctx, start_time, end_time)

    # Use the resource `name` of roleDefinitions as keys, instead of `id`, because `id` can be inherited.
    #   name: b24988ac-6180-42a0-ab88-20f7382dd24c
    #   id: /subscriptions/0b1f6471-1bf0-4dda-aec3-cb9272f09590/providers/Microsoft.Authorization/roleDefinitions/b24988ac-6180-42a0-ab88-20f7382dd24c  # pylint: disable=line-too-long
    if start_events:
        # Only query Role Definitions and Graph when there are events returned
        role_defs = {d.name: worker.get_role_property(d, 'role_name') for d in list_role_definitions(cmd)}

        for op_id in start_events:
            e = end_events.get(op_id, None)
            if not e:
                continue

            entry = {}
            if e.status.value == 'Succeeded':
                s, payload = start_events[op_id], None
                entry = dict.fromkeys(
                    ['principalId', 'principalName', 'scope', 'scopeName', 'scopeType', 'roleDefinitionId', 'roleName'],
                    None)
                entry['timestamp'], entry['caller'] = e.event_timestamp, s.caller

                if s.http_request:
                    if s.http_request.method == 'PUT':
                        # 'requestbody' has a wrong camel-case. Should be 'requestBody'
                        payload = s.properties and s.properties.get('requestbody')
                        entry['action'] = 'Granted'
                        entry['scope'] = e.authorization.scope
                    elif s.http_request.method == 'DELETE':
                        payload = e.properties and e.properties.get('responseBody')
                        entry['action'] = 'Revoked'
                if payload:
                    try:
                        payload = json.loads(payload)
                    except ValueError:
                        pass
                    if payload:
                        if payload.get('properties') is None:
                            continue
                        payload = payload['properties']
                        entry['principalId'] = payload['principalId']
                        if not entry['scope']:
                            entry['scope'] = payload['scope']
                        if entry['scope']:
                            index = entry['scope'].lower().find('/providers/microsoft.authorization')
                            if index != -1:
                                entry['scope'] = entry['scope'][:index]
                            parts = list(filter(None, entry['scope'].split('/')))
                            entry['scopeName'] = parts[-1]
                            if len(parts) < 3:
                                entry['scopeType'] = 'Subscription'
                            elif len(parts) < 5:
                                entry['scopeType'] = 'Resource group'
                            else:
                                entry['scopeType'] = 'Resource'

                        # Look up the resource `name`, like b24988ac-6180-42a0-ab88-20f7382dd24c
                        role_resource_name = payload['roleDefinitionId'].split('/')[-1]
                        entry['roleDefinitionId'] = role_resource_name
                        # In case the role definition has been deleted.
                        entry['roleName'] = role_defs.get(role_resource_name, "N/A")

                result.append(entry)

        # Fill in logical user/sp names as guid principal-id not readable
        principal_ids = {x['principalId'] for x in result if x['principalId']}
        if principal_ids:
            graph_client = _graph_client_factory(cmd.cli_ctx)
            stubs = _get_object_stubs(graph_client, principal_ids)
            principal_dics = {i.object_id: _get_displayable_name(i) for i in stubs}
            if principal_dics:
                for e in result:
                    e['principalName'] = principal_dics.get(e['principalId'], None)

    return result


def _backfill_assignments_for_co_admins(cli_ctx, auth_client, assignee=None):
    worker = MultiAPIAdaptor(cli_ctx)
    co_admins = auth_client.classic_administrators.list()  # known swagger bug on api-version handling
    co_admins = [x for x in co_admins if x.email_address]
    graph_client = _graph_client_factory(cli_ctx)
    if assignee:  # apply assignee filter if applicable
        if is_guid(assignee):
            try:
                result = _get_object_stubs(graph_client, [assignee])
                if not result:
                    return []
                assignee = _get_displayable_name(result[0]).lower()
            except ValueError:
                pass
        co_admins = [x for x in co_admins if assignee == x.email_address.lower()]

    if not co_admins:
        return []

    result, users = [], []
    for i in range(0, len(co_admins), 10):  # graph allows up to 10 query filters, so split into chunks here
        upn_queries = ["userPrincipalName eq '{}'".format(x.email_address)
                       for x in co_admins[i:i + 10]]
        temp = list(list_users(graph_client.users, query_filter=' or '.join(upn_queries)))
        users += temp
    upns = {u.user_principal_name: u.object_id for u in users}
    for admin in co_admins:
        na_text = 'NA(classic admins)'
        email = admin.email_address
        result.append({
            'id': na_text,
            'name': na_text,
        })
        properties = {
            'principalId': upns.get(email),
            'principalName': email,
            'roleDefinitionName': admin.role,
            'roleDefinitionId': 'NA(classic admin role)',
            'scope': '/subscriptions/' + auth_client.config.subscription_id
        }
        if worker.old_api:
            result[-1]['properties'] = properties
        else:
            result[-1].update(properties)
    return result


def _get_displayable_name(graph_object):
    # user
    if 'userPrincipalName' in graph_object:
        return graph_object['userPrincipalName']
    # service principal
    if 'servicePrincipalNames' in graph_object:
        return graph_object['servicePrincipalNames'][0]
    # group
    return graph_object['displayName'] or ''


def delete_role_assignments(cmd, ids=None, assignee=None, role=None, resource_group_name=None,
                            scope=None, include_inherited=False, yes=None):
    factory = _auth_client_factory(cmd.cli_ctx, scope)
    assignments_client = factory.role_assignments
    definitions_client = factory.role_definitions
    ids = ids or []
    if ids:
        if assignee or role or resource_group_name or scope or include_inherited:
            raise CLIError('When assignment ids are used, other parameter values are not required')
        for i in ids:
            assignments_client.delete_by_id(i)
        return
    if not any([ids, assignee, role, resource_group_name, scope, assignee, yes]):
        from knack.prompting import prompt_y_n
        msg = 'This will delete all role assignments under the subscription. Are you sure?'
        if not prompt_y_n(msg, default="n"):
            return

    scope = _build_role_scope(resource_group_name, scope,
                              assignments_client.config.subscription_id)
    assignments = _search_role_assignments(cmd.cli_ctx, assignments_client, definitions_client,
                                           scope, assignee, role, include_inherited,
                                           include_groups=False)

    if assignments:
        for a in assignments:
            assignments_client.delete_by_id(a.id)
    else:
        raise CLIError('No matched assignments were found to delete')


def _search_role_assignments(cli_ctx, assignments_client, definitions_client,
                             scope, assignee, role, include_inherited, include_groups):
    assignee_object_id = None
    if assignee:
        assignee_object_id = _resolve_object_id(cli_ctx, assignee, fallback_to_object_id=True)

    # always use "scope" if provided, so we can get assignments beyond subscription e.g. management groups
    if scope:
        f = 'atScope()'
        if assignee_object_id and include_groups:
            f = f + " and assignedTo('{}')".format(assignee_object_id)
        assignments = list(assignments_client.list_for_scope(scope=scope, filter=f))
    elif assignee_object_id:
        if include_groups:
            f = "assignedTo('{}')".format(assignee_object_id)
        else:
            f = "principalId eq '{}'".format(assignee_object_id)
        assignments = list(assignments_client.list(filter=f))
    else:
        assignments = list(assignments_client.list())

    worker = MultiAPIAdaptor(cli_ctx)
    if assignments:
        assignments = [a for a in assignments if (
            not scope or
            include_inherited and re.match(worker.get_role_property(a, 'scope'), scope, re.I) or
            worker.get_role_property(a, 'scope').lower() == scope.lower()
        )]

        if role:
            role_id = _resolve_role_id(role, scope, definitions_client)
            assignments = [i for i in assignments if worker.get_role_property(i, 'role_definition_id') == role_id]

        # filter the assignee if "include_groups" is not provided because service side
        # does not accept filter "principalId eq and atScope()"
        if assignee_object_id and not include_groups:
            assignments = [i for i in assignments if worker.get_role_property(i, 'principal_id') == assignee_object_id]

    return assignments


def _build_role_scope(resource_group_name, scope, subscription_id):
    subscription_scope = '/subscriptions/' + subscription_id
    if scope:
        if resource_group_name:
            err = 'Resource group "{}" is redundant because scope is supplied'
            raise CLIError(err.format(resource_group_name))
        from azure.mgmt.core.tools import is_valid_resource_id
        if scope.startswith('/subscriptions/') and not is_valid_resource_id(scope):
            raise CLIError('Invalid scope. Please use --help to view the valid format.')
    elif resource_group_name:
        scope = subscription_scope + '/resourceGroups/' + resource_group_name
    else:
        scope = subscription_scope
    return scope


def _resolve_role_id(role, scope, definitions_client):
    role_id = None
    if re.match(r'/subscriptions/.+/providers/Microsoft.Authorization/roleDefinitions/',
                role, re.I):
        role_id = role
    else:
        if is_guid(role):
            role_id = '/subscriptions/{}/providers/Microsoft.Authorization/roleDefinitions/{}'.format(
                definitions_client.config.subscription_id, role)
        if not role_id:  # retrieve role id
            role_defs = list(definitions_client.list(scope, "roleName eq '{}'".format(role)))
            if not role_defs:
                raise CLIError("Role '{}' doesn't exist.".format(role))
            if len(role_defs) > 1:
                ids = [r.id for r in role_defs]
                err = "More than one role matches the given name '{}'. Please pick a value from '{}'"
                raise CLIError(err.format(role, ids))
            role_id = role_defs[0].id
    return role_id


def list_apps(cmd, client, app_id=None, display_name=None, identifier_uri=None, query_filter=None, include_all=None,
              show_mine=None):
    if show_mine:
        return list_owned_objects(client, '#microsoft.graph.application')
    sub_filters = []
    if query_filter:
        sub_filters.append(query_filter)
    if app_id:
        sub_filters.append("appId eq '{}'".format(app_id))
    if display_name:
        sub_filters.append("startswith(displayName,'{}')".format(display_name))
    if identifier_uri:
        sub_filters.append("identifierUris/any(s:s eq '{}')".format(identifier_uri))

    result = client.application_list(filter=' and '.join(sub_filters) if sub_filters else None)
    if sub_filters or include_all:
        return list(result)

    result = list(itertools.islice(result, 101))
    if len(result) == 101:
        logger.warning("The result is not complete. You can still use '--all' to get all of them with"
                       " long latency expected, or provide a filter through command arguments")
    return result[:100]


def list_application_owners(client, identifier):
    return client.application_owner_list(_resolve_application(client, identifier))


def add_application_owner(cmd, owner_object_id, identifier):
    graph_client = _graph_client_factory(cmd.cli_ctx)
    app_object_id = _resolve_application(graph_client.applications, identifier)
    owners = graph_client.applications.list_owners(app_object_id)
    if not next((x for x in owners if x.object_id == owner_object_id), None):
        owner_url = _get_owner_url(cmd.cli_ctx, owner_object_id)
        graph_client.applications.add_owner(app_object_id, owner_url)


def remove_application_owner(cmd, owner_object_id, identifier):
    client = _graph_client_factory(cmd.cli_ctx).applications
    return client.remove_owner(_resolve_application(client, identifier), owner_object_id)


def list_sps(cmd, client, spn=None, display_name=None, query_filter=None, show_mine=None, include_all=None):
    if show_mine:
        return list_owned_objects(client.signed_in_user, 'servicePrincipal')

    sub_filters = []
    if query_filter:
        sub_filters.append(query_filter)
    if spn:
        sub_filters.append("servicePrincipalNames/any(c:c eq '{}')".format(spn))
    if display_name:
        sub_filters.append("startswith(displayName,'{}')".format(display_name))

    result = client.service_principal_list(filter=' and '.join(sub_filters) if sub_filters else None)

    if sub_filters or include_all:
        return result

    result = list(itertools.islice(result, 101))
    if len(result) == 101:
        logger.warning("The result is not complete. You can still use '--all' to get all of them with"
                       " long latency expected, or provide a filter through command arguments")
    return result[:100]


def list_owned_objects(client, object_type=None):
    result = client.owned_objects_list()
    if object_type:
        result = [r for r in result if r.get('@odata.type') and r.get('@odata.type').lower() == object_type.lower()]
    return result


def list_users(client, upn=None, display_name=None, query_filter=None):
    sub_filters = []
    if query_filter:
        sub_filters.append(query_filter)
    if upn:
        sub_filters.append("userPrincipalName eq '{}'".format(upn))
    if display_name:
        sub_filters.append("startswith(displayName,'{}')".format(display_name))

<<<<<<< HEAD
    return client.user_list(filter=(' and ').join(sub_filters))
=======
    return client.list(filter=' and '.join(sub_filters) if sub_filters else None)
>>>>>>> 1268ce5e


def create_user(client, user_principal_name, display_name, password,
                mail_nickname=None, immutable_id=None, force_change_password_next_login=False):
    '''
    :param mail_nickname: mail alias. default to user principal name
    '''
    mail_nickname = mail_nickname or user_principal_name.split('@')[0]
    body = {"accountEnabled":True,
            "displayName":display_name,
            "onPremisesImmutableId": immutable_id,
            "mailNickname":mail_nickname,
            "passwordProfile":{
                "forceChangePasswordNextSignIn":force_change_password_next_login,
                "password":password
            },
            "userPrincipalName":user_principal_name}

    return client.user_create(body)


def update_user(client, upn_or_object_id, display_name=None, force_change_password_next_login=None, password=None,
                account_enabled=None, mail_nickname=None):
    body = {}
    if account_enabled is not None:
        body["accountEnabled"] = account_enabled
    if display_name:
        body["displayName"] = display_name
    if mail_nickname:
        body["mailNickname"] = mail_nickname
    if password:
        body["passwordProfile"]= {
            "forceChangePasswordNextSignIn": force_change_password_next_login,
            "password": password
        }
    return client.user_patch(id=upn_or_object_id, body=body)


def show_user(client, id):
    return client.user_get(id=id)


def delete_user(client, id):
    client.user_delete(id=id)


def get_user_member_groups(client, upn_or_object_id, security_enabled_only=False):
    if not is_guid(upn_or_object_id):
        upn_or_object_id = client.user_get(upn_or_object_id)["id"]

    results = client.user_member_groups_get(id=upn_or_object_id)
    if security_enabled_only:
        results = [res for res in results if res["securityEnabled"]]
    return [{'objectId': x["id"], 'displayName': x["displayName"]} for x in results]


def create_group(cmd, display_name, mail_nickname, force=None, description=None):
    graph_client = _graph_client_factory(cmd.cli_ctx)

    # workaround to ensure idempotent even AAD graph service doesn't support it
    if not force:
        matches = list(graph_client.groups.list(filter="displayName eq '{}' and mailNickname eq '{}'".format(
            display_name, mail_nickname)))
        if matches:
            if len(matches) > 1:
                err = ('There is more than one group with the same display and nick names: "{}". '
                       'Please delete them first.')
                raise CLIError(err.format(', '.join([x.object_id for x in matches])))
            logger.warning('A group with the same display name and mail nickname already exists, returning.')
            return matches[0]
        group_create_parameters = GroupCreateParameters(display_name=display_name, mail_nickname=mail_nickname)
        if description is not None:
            group_create_parameters.additional_properties = {'description': description}
    group = graph_client.groups.create(group_create_parameters)

    return group


def check_group_membership(cmd, client, group_id, member_object_id):  # pylint: disable=unused-argument
    return client.is_member_of(CheckGroupMembershipParameters(group_id=group_id,
                                                              member_id=member_object_id))


def list_groups(client, display_name=None, query_filter=None):
    '''
    list groups in the directory
    '''
    sub_filters = []
    if query_filter:
        sub_filters.append(query_filter)
    if display_name:
        sub_filters.append("startswith(displayName,'{}')".format(display_name))
    return client.list(filter=' and '.join(sub_filters) if sub_filters else None)


def list_group_owners(cmd, group_id):
    client = _graph_client_factory(cmd.cli_ctx).groups
    return client.list_owners(_resolve_group(client, group_id))


def add_group_owner(cmd, owner_object_id, group_id):
    graph_client = _graph_client_factory(cmd.cli_ctx)
    group_object_id = _resolve_group(graph_client.groups, group_id)
    owners = graph_client.groups.list_owners(group_object_id)
    if not next((x for x in owners if x.object_id == owner_object_id), None):
        owner_url = _get_owner_url(cmd.cli_ctx, owner_object_id)
        graph_client.groups.add_owner(group_object_id, owner_url)


def remove_group_owner(cmd, owner_object_id, group_id):
    client = _graph_client_factory(cmd.cli_ctx).groups
    return client.remove_owner(_resolve_group(client, group_id), owner_object_id)


def _resolve_group(client, identifier):
    if not is_guid(identifier):
        res = list(list_groups(client, display_name=identifier))
        if not res:
            raise CLIError('Group {} is not found in Graph '.format(identifier))
        if len(res) != 1:
            raise CLIError('More than 1 group objects has the display name of ' + identifier)
        identifier = res[0].object_id
    return identifier


def create_application(cmd, client, display_name, identifier_uris=None,
                       is_fallback_public_client=None, sign_in_audience=None,
                       # keyCredentials
                       key_value=None, key_type=None, key_usage=None, start_date=None, end_date=None,
                       credential_description=None,
                       # web
                       web_home_page_url=None, web_redirect_uris=None,
                       implicit_grant_id_token_issuance=None, implicit_grant_access_token_issuance=None,
                       # publicClient
                       public_client_redirect_uris=None,
                       # JSON properties
                       app_roles=None, optional_claims=None, required_resource_accesses=None):

    graph_client = _graph_client_factory(cmd.cli_ctx)
    key_credentials, password_creds, required_accesses = None, None, None
    existing_apps = list_apps(cmd, client, display_name=display_name)
    if existing_apps:
        if identifier_uris:
            existing_apps = [x for x in existing_apps if set(identifier_uris).issubset(set(x['identifierUris']))]
        existing_apps = [x for x in existing_apps if x['displayName'] == display_name]
        if len(existing_apps) > 1:
            raise CLIError("More than one application have the same display name '{}': (id) {}, please remove "
                           'them first.'.format(display_name, ', '.join([x['id'] for x in existing_apps])))
        if len(existing_apps) == 1:
            logger.warning("Found an existing application instance: (id) %s. We will patch it.",
                           existing_apps[0]['id'])
            body = update_application(
                existing_apps[0], display_name=display_name, identifier_uris=identifier_uris,
                is_fallback_public_client=is_fallback_public_client, sign_in_audience=sign_in_audience,
                # keyCredentials
                key_value=key_value, key_type=key_type, key_usage=key_usage,
                start_date=start_date, end_date=end_date,
                credential_description=credential_description,
                # web
                web_home_page_url=web_home_page_url, web_redirect_uris=web_redirect_uris,
                implicit_grant_id_token_issuance=implicit_grant_id_token_issuance,
                implicit_grant_access_token_issuance=implicit_grant_access_token_issuance,
                # publicClient
                public_client_redirect_uris=public_client_redirect_uris,
                # JSON properties
                app_roles=app_roles,
                optional_claims=optional_claims,
                required_resource_accesses=required_resource_accesses)
            patch_application(cmd, existing_apps[0]['id'], body)

            # no need to resolve identifierUris or appId. Just use id.
            return client.application_get(existing_apps[0]['id'])

    if not identifier_uris:
        identifier_uris = []

    key_credentials = _build_key_credentials(
        key_value, key_type, key_usage, start_date, end_date, credential_description)

    body = {
        "displayName": display_name,
        "identifierUris": identifier_uris,
    }

    _set_application_properties(
        body,
        is_fallback_public_client=is_fallback_public_client, sign_in_audience=sign_in_audience,
        # keyCredentials
        key_credentials=key_credentials,
        # web
        web_home_page_url=web_home_page_url, web_redirect_uris=web_redirect_uris,
        implicit_grant_id_token_issuance=implicit_grant_id_token_issuance,
        implicit_grant_access_token_issuance=implicit_grant_access_token_issuance,
        # publicClient
        public_client_redirect_uris=public_client_redirect_uris,
        # JSON properties
        app_roles=app_roles, optional_claims=optional_claims, required_resource_accesses=required_resource_accesses
    )

    try:
        result = graph_client.application_create(body)
    except GraphErrorException as ex:
        if 'insufficient privileges' in str(ex).lower():
            link = 'https://docs.microsoft.com/azure/azure-resource-manager/resource-group-create-service-principal-portal'  # pylint: disable=line-too-long
            raise CLIError("Directory permission is needed for the current user to register the application. "
                           "For how to configure, please refer '{}'. Original error: {}".format(link, ex))
        raise
    return result


def update_application(instance, display_name=None, identifier_uris=None,
                       is_fallback_public_client=None, sign_in_audience=None,
                       # keyCredentials
                       key_value=None, key_type=None, key_usage=None, start_date=None, end_date=None,
                       credential_description=None,
                       # web
                       web_home_page_url=None, web_redirect_uris=None,
                       implicit_grant_id_token_issuance=None, implicit_grant_access_token_issuance=None,
                       # publicClient
                       public_client_redirect_uris=None,
                       # JSON properties
                       app_roles=None, optional_claims=None, required_resource_accesses=None):
    body = {}

    key_credentials = None
    if key_value:
        key_credentials = _build_key_credentials(
            key_value, key_type, key_usage, start_date, end_date, credential_description)

    if identifier_uris is not None:
        body['identifierUris'] = identifier_uris
    if display_name is not None:
        body['displayName'] = display_name

    _set_application_properties(
        body,
        is_fallback_public_client=is_fallback_public_client, sign_in_audience=sign_in_audience,
        # keyCredentials
        key_credentials=key_credentials,
        # web
        web_home_page_url=web_home_page_url, web_redirect_uris=web_redirect_uris,
        implicit_grant_id_token_issuance=implicit_grant_id_token_issuance,
        implicit_grant_access_token_issuance=implicit_grant_access_token_issuance,
        # publicClient
        public_client_redirect_uris=public_client_redirect_uris,
        # JSON properties
        app_roles=app_roles, optional_claims=optional_claims, required_resource_accesses=required_resource_accesses
    )

    return body


def patch_application(cmd, identifier, parameters):
    graph_client = _graph_client_factory(cmd.cli_ctx)
    object_id = _resolve_application(graph_client, identifier)
    return graph_client.application_patch(object_id, parameters)


def show_application(client, identifier):
    object_id = _resolve_application(client, identifier)
    result = client.application_get(object_id)
    return result


def delete_application(client, identifier):
    object_id = _resolve_application(client, identifier)
    client.application_delete(id=object_id)


def _resolve_application(client, identifier):
    """Resolve an application and return its id."""
    result = client.application_list(filter="identifierUris/any(s:s eq '{}')".format(identifier))
    if not result:
        if is_guid(identifier):
            # it is either app id or object id, let us verify
            result = client.application_list(filter="appId eq '{}'".format(identifier))
        else:
            error = CLIError("Application '{}' doesn't exist".format(identifier))
            error.status_code = 404  # Make sure CLI returns 3
            raise error

    return result[0]['id'] if result else identifier


def reset_application_credential(cmd, client, identifier, create_cert=False, cert=None, years=None,
                                 end_date=None, keyvault=None, append=False, display_name=None):
    app = show_application(client, identifier)
    if not app:
        raise CLIError("can't find an application matching '{}'".format(identifier))
    result = _reset_credentials(
        cmd, app, client.application_password_add, client.application_password_remove,
        client.application_patch, create_cert=create_cert, cert=cert, years=years,
        end_date=end_date, keyvault=keyvault, append=append, display_name=display_name)
    result['tenant'] = client.tenant
    return result


def list_application_credentials(cmd, identifier, cert=False):
    # Also see: list_service_principal_credentials
    client = _graph_client_factory(cmd.cli_ctx)
    app = show_application(client, identifier)
    if cert:
        return app['keyCredentials']
    else:
        return app['passwordCredentials']


def delete_application_credential(cmd, client, identifier, key_id, cert=False):
    sp = show_application(client, identifier)
    _delete_credential(sp, client.application_password_remove, client.application_patch,
                       key_id=key_id, cert=cert)


def create_service_principal(cmd, identifier):
    return _create_service_principal(cmd.cli_ctx, identifier)


def patch_service_principal(cmd, identifier, parameters):
    graph_client = _graph_client_factory(cmd.cli_ctx)
    object_id = _resolve_service_principal(graph_client.service_principals, identifier)
    return graph_client.service_principals.update(object_id, parameters)


def _get_grant_permissions(graph_client, client_sp_object_id=None, query_filter=None):
    query_filter = query_filter or ("clientId eq '{}'".format(client_sp_object_id) if client_sp_object_id else None)
    grant_info = graph_client.oauth2_permission_grant.list(filter=query_filter)
    try:
        # Make the REST request immediately so that errors can be raised and handled.
        return list(grant_info)
    except CloudError as ex:
        if ex.status_code == 404:
            raise CLIError("Service principal with appId or objectId '{id}' doesn't exist. "
                           "If '{id}' is an appId, make sure an associated service principal is created "
                           "for the app. To create one, run `az ad sp create --id {id}`."
                           .format(id=client_sp_object_id))
        raise


def list_permissions(cmd, identifier):
    # the important and hard part is to tell users which permissions have been granted.
    # we will due diligence to dig out what matters

    graph_client = _graph_client_factory(cmd.cli_ctx)

    # first get the permission grant history
    client_sp_object_id = _resolve_service_principal(graph_client.service_principals, identifier)

    # get original permissions required by the application, we will cross check the history
    # and mark out granted ones
    graph_client = _graph_client_factory(cmd.cli_ctx)
    application = show_application(graph_client.applications, identifier)
    permissions = application.required_resource_access
    if permissions:
        grant_permissions = _get_grant_permissions(graph_client, client_sp_object_id=client_sp_object_id)
    for p in permissions:
        result = list(graph_client.service_principals.list(
            filter="servicePrincipalNames/any(c:c eq '{}')".format(p.resource_app_id)))
        expiry_time = 'N/A'
        if result:
            expiry_time = ', '.join([x.expiry_time for x in grant_permissions if
                                     x.resource_id == result[0].object_id])
        setattr(p, 'expiryTime', expiry_time)
    return permissions


def list_permission_grants(cmd, identifier=None, query_filter=None, show_resource_name=None):
    if identifier and query_filter:
        raise CLIError('Please only use one of "--identifier" and "--filter", not both')
    graph_client = _graph_client_factory(cmd.cli_ctx)
    client_sp_object_id = None
    if identifier:
        client_sp_object_id = _resolve_service_principal(graph_client.service_principals, identifier)
    result = _get_grant_permissions(graph_client, client_sp_object_id=client_sp_object_id, query_filter=query_filter)
    result = list(result)
    if show_resource_name:
        for r in result:
            sp = graph_client.service_principals.get(r.resource_id)
            setattr(r, 'resource_display_name', sp.display_name)
    return result


def add_permission(cmd, identifier, api, api_permissions):
    graph_client = _graph_client_factory(cmd.cli_ctx)
    application = show_application(graph_client.applications, identifier)
    existing = application.required_resource_access
    resource_accesses = []
    for e in api_permissions:
        access_id, access_type = e.split('=')
        resource_accesses.append(ResourceAccess(id=access_id, type=access_type))

    existing_resource_access = next((e for e in existing if e.resource_app_id == api), None)
    if existing_resource_access:
        existing_resource_access.resource_access += resource_accesses
    else:
        required_resource_access = RequiredResourceAccess(resource_app_id=api,
                                                          resource_access=resource_accesses)
        existing.append(required_resource_access)
    update_parameter = ApplicationUpdateParameters(required_resource_access=existing)
    graph_client.applications.patch(application.object_id, update_parameter)
    logger.warning('Invoking "az ad app permission grant --id %s --api %s" is needed to make the '
                   'change effective', identifier, api)


def delete_permission(cmd, identifier, api, api_permissions=None):
    graph_client = _graph_client_factory(cmd.cli_ctx)
    application = show_application(graph_client.applications, identifier)
    required_resource_access = application.required_resource_access
    # required_resource_access (list of RequiredResourceAccess)
    #   RequiredResourceAccess
    #     resource_app_id   <- api
    #     resource_access   (list of ResourceAccess)
    #       ResourceAccess
    #         id            <- api_permissions
    #         type

    # Get the RequiredResourceAccess object whose resource_app_id == api
    rra = next((a for a in required_resource_access if a.resource_app_id == api), None)

    if not rra:
        # Silently pass if the api is not required.
        logger.warning("App %s doesn't require access to API %s.", identifier, api)
        return None

    if api_permissions:
        # Check if the user tries to delete any ResourceAccess that is not required.
        ra_ids = [ra.id for ra in rra.resource_access]
        non_existing_ra_ids = [p for p in api_permissions if p not in ra_ids]
        if non_existing_ra_ids:
            logger.warning("App %s doesn't require access to API %s's permission %s.",
                           identifier, api, ', '.join(non_existing_ra_ids))
            if len(non_existing_ra_ids) == len(api_permissions):
                # Skip the REST call if nothing to remove
                return None

        # Remove specified ResourceAccess under RequiredResourceAccess.resource_access
        rra.resource_access = [a for a in rra.resource_access if a.id not in api_permissions]
        # Remove the RequiredResourceAccess if its resource_access is empty
        if not rra.resource_access:
            required_resource_access.remove(rra)
    else:
        # Remove the whole RequiredResourceAccess
        required_resource_access.remove(rra)

    update_parameter = ApplicationUpdateParameters(required_resource_access=required_resource_access)
    return graph_client.applications.patch(application.object_id, update_parameter)


def admin_consent(cmd, identifier):
    from azure.cli.core.cloud import AZURE_PUBLIC_CLOUD
    from azure.cli.core.util import send_raw_request

    if cmd.cli_ctx.cloud.name != AZURE_PUBLIC_CLOUD.name:
        raise CLIError('This command is not yet supported on sovereign clouds')

    graph_client = _graph_client_factory(cmd.cli_ctx)
    application = show_application(graph_client.applications, identifier)
    url = 'https://main.iam.ad.ext.azure.com/api/RegisteredApplications/{}/Consent?onBehalfOfAll=true'.format(
        application.app_id)
    send_raw_request(cmd.cli_ctx, 'post', url, resource='74658136-14ec-4630-ad9b-26e160ff0fc6')


def grant_application(cmd, identifier, api, consent_type=None, principal_id=None,
                      expires='1', scope='user_impersonation'):
    graph_client = _graph_client_factory(cmd.cli_ctx)

    # Get the Service Principal ObjectId for the client app
    client_sp_object_id = _resolve_service_principal(graph_client.service_principals, identifier)

    # Get the Service Principal ObjectId for associated app
    associated_sp_object_id = _resolve_service_principal(graph_client.service_principals, api)

    # ensure to remove the older grant
    grant_permissions = _get_grant_permissions(graph_client, client_sp_object_id=client_sp_object_id)
    to_delete = [p.object_id for p in grant_permissions if p.client_id == client_sp_object_id and
                 p.resource_id == associated_sp_object_id]
    for p in to_delete:
        graph_client.oauth2_permission_grant.delete(p)

    # Build payload
    start_date = datetime.datetime.utcnow()
    end_date = start_date + relativedelta(years=1)

    if expires.lower() == 'never':
        end_date = start_date + relativedelta(years=1000)
    else:
        try:
            end_date = start_date + relativedelta(years=int(expires))
        except ValueError:
            raise CLIError('usage error: --expires <INT>|never')

    payload = {
        "odata.type": "Microsoft.DirectoryServices.OAuth2PermissionGrant",
        "clientId": client_sp_object_id,
        "consentType": consent_type,
        "resourceId": associated_sp_object_id,
        "scope": scope,
        'principalId': principal_id,
        "startTime": start_date.isoformat(),
        "expiryTime": end_date.isoformat()
    }

    # Grant OAuth2 permissions
    return graph_client.oauth2_permission_grant.create(payload)  # pylint: disable=no-member


def _create_service_principal(cli_ctx, identifier, resolve_app=True):
    client = _graph_client_factory(cli_ctx)
    app_id = identifier
    if resolve_app:
        if is_guid(identifier):
            result = list(client.application_list(filter="appId eq '{}'".format(identifier)))
        else:
            result = list(client.application_list(
                filter="identifierUris/any(s:s eq '{}')".format(identifier)))

        try:
            if not result:  # assume we get an object id
                result = [client.application_get(identifier)]
            app_id = result[0]['appId']
        except GraphErrorException:
            pass  # fallback to appid (maybe from an external tenant?)

    body = {
        "appId": app_id,
        "accountEnabled": True
    }
    return client.service_principal_create(body)


def show_service_principal(client, identifier):
    object_id = _resolve_service_principal(client, identifier)
    return client.service_principal_get(object_id)


def delete_service_principal(cmd, identifier):
    from azure.cli.core._profile import Profile
    client = _graph_client_factory(cmd.cli_ctx)
    sp_object_id = _resolve_service_principal(client, identifier)
    client.service_principal_delete(sp_object_id)
    return

    app_object_id = None
    try:
        app_object_id = _get_app_object_id_from_sp_object_id(client, sp_object_id)
    except CLIError as ex:
        logger.info("%s. Skip application deletion.", ex)

    profile = Profile()
    if not profile.is_tenant_level_account():
        assignments = list_role_assignments(cmd, assignee=identifier, show_all=True)
        if assignments:
            logger.warning('Removing role assignments')
            delete_role_assignments(cmd, [a['id'] for a in assignments])

    if app_object_id:  # delete the application, and AAD service will automatically clean up the SP
        logger.info("Deleting associated application %s", app_object_id)
        client.applications.delete(app_object_id)
    else:
        client.service_principals.delete(sp_object_id)


def reset_service_principal_credential(cmd, client, identifier, create_cert=False, cert=None, years=None,
                                       end_date=None, keyvault=None, append=False, display_name=None):
    sp = show_service_principal(client, identifier)
    if not sp:
        raise CLIError("can't find an service principal matching '{}'".format(identifier))
    result = _reset_credentials(
        cmd, sp,
        client.service_principal_password_add, client.service_principal_password_remove,
        client.service_principal_patch,
        create_cert=create_cert, cert=cert, years=years,
        end_date=end_date, keyvault=keyvault, append=append, display_name=display_name)
    result['tenant'] = client.tenant
    return result


def list_service_principal_credentials(cmd, identifier, cert=False):
    # Also see list_application_credentials
    client = _graph_client_factory(cmd.cli_ctx)
    sp = show_service_principal(client, identifier)
    if cert:
        return sp['keyCredentials']
    else:
        return sp['passwordCredentials']


def delete_service_principal_credential(cmd, client, identifier, key_id, cert=False):
    sp = show_service_principal(client, identifier)
    _delete_credential(sp, client.service_principal_password_remove, client.service_principal_patch,
                       key_id=key_id, cert=cert)


def _get_app_object_id_from_sp_object_id(client, sp_object_id):
    sp = client.service_principals.get(sp_object_id)
    result = list(client.applications.list(filter="appId eq '{}'".format(sp.app_id)))

    if result:
        return result[0].object_id
    raise CLIError("Can't find associated application id from '{}'".format(sp_object_id))


def list_service_principal_owners(client, identifier):
    sp_object_id = _resolve_service_principal(client, identifier)
    return client.service_principal_owner_list(sp_object_id)


# pylint: disable=inconsistent-return-statements
def create_service_principal_for_rbac(
        # pylint:disable=too-many-statements,too-many-locals, too-many-branches
        cmd, name=None, years=None, create_cert=False, cert=None, scopes=None, role=None,
        show_auth_for_sdk=None, skip_assignment=False, keyvault=None):
    import time

    graph_client = _graph_client_factory(cmd.cli_ctx)
    role_client = _auth_client_factory(cmd.cli_ctx).role_assignments
    scopes = scopes or ['/subscriptions/' + role_client.config.subscription_id]
    years = years or 1
    _RETRY_TIMES = 36
    existing_sps = None

    if not name:
        # No name is provided, create a new one
        app_display_name = 'azure-cli-' + datetime.datetime.utcnow().strftime('%Y-%m-%d-%H-%M-%S')
    else:
        app_display_name = name
        # patch existing app with the same displayName to make the command idempotent
        query_exp = "displayName eq '{}'".format(name)
        existing_sps = list(graph_client.service_principals.list(filter=query_exp))

    app_start_date = datetime.datetime.now(datetime.timezone.utc)
    app_end_date = app_start_date + relativedelta(years=years or 1)

    use_cert = False
    public_cert_string = None
    password = None
    cert_file = None

    if cert or create_cert:
        # Key credential is created *at the same time* of application creation.
        # https://docs.microsoft.com/en-us/graph/application-rollkey-prooftoken
        use_cert = True
        public_cert_string, cert_file, cert_start_date, cert_end_date = \
            _process_certificate(
                cmd.cli_ctx, years, app_start_date, app_end_date, cert, create_cert, keyvault)

        app_start_date, app_end_date, cert_start_date, cert_end_date = \
            _validate_app_dates(app_start_date, app_end_date, cert_start_date, cert_end_date)

    aad_application = create_application(cmd,
                                         graph_client,
                                         app_display_name,
                                         key_value=public_cert_string,
                                         start_date=app_start_date,
                                         end_date=app_end_date)
    # pylint: disable=no-member
    app_id = aad_application['appId']
    logger.warning("Created application: appId=%s, id=%s, displayName=%s",
                   app_id, aad_application['id'], aad_application['displayName'])

    # Password credential is created *after* application creation.
    # https://docs.microsoft.com/en-us/graph/api/resources/passwordcredential
    if not use_cert:
        result = _application_add_password(graph_client, aad_application, app_start_date, app_end_date, 'rbac')
        password = result['secretText']

    # retry till server replication is done
    aad_sp = existing_sps[0] if existing_sps else None
    if not aad_sp:
        for retry_time in range(0, _RETRY_TIMES):
            try:
                aad_sp = _create_service_principal(cmd.cli_ctx, app_id, resolve_app=False)
                break
            except Exception as ex:  # pylint: disable=broad-except
                err_msg = str(ex)
                if retry_time < _RETRY_TIMES and (
                        ' does not reference ' in err_msg or
                        ' does not exist ' in err_msg or
                        'service principal being created must in the local tenant' in err_msg):
                    logger.warning("Creating service principal failed with error '%s'. Retrying: %s/%s",
                                   err_msg, retry_time + 1, _RETRY_TIMES)
                    time.sleep(5)
                else:
                    logger.warning(
                        "Creating service principal failed for '%s'. Trace followed:\n%s",
                        app_id, ex.response.headers
                        if hasattr(ex, 'response') else ex)  # pylint: disable=no-member
                    raise
    sp_app_id = aad_sp['appId']
    sp_oid = aad_sp['id']
    logger.warning("Created service principal: appId=%s, id=%s", sp_app_id, sp_oid)

    # retry while server replication is done
    if not skip_assignment:
        if not role:
            role = "Contributor"
            logger.warning(ROLE_ASSIGNMENT_CREATE_WARNING)
        for scope in scopes:
            logger.warning("Creating '%s' role assignment under scope '%s'", role, scope)
            for retry_time in range(0, _RETRY_TIMES):
                try:
                    _create_role_assignment(cmd.cli_ctx, role, sp_oid, None, scope, resolve_assignee=False,
                                            assignee_principal_type='ServicePrincipal')
                    break
                except Exception as ex:
                    if retry_time < _RETRY_TIMES and ' does not exist in the directory ' in str(ex):
                        time.sleep(5)
                        logger.warning('  Retrying role assignment creation: %s/%s', retry_time + 1,
                                       _RETRY_TIMES)
                        continue
                    if _error_caused_by_role_assignment_exists(ex):
                        logger.warning('  Role assignment already exists.\n')
                        break

                    # dump out history for diagnoses
                    logger.warning('  Role assignment creation failed.\n')
                    if getattr(ex, 'response', None) is not None:
                        logger.warning('  role assignment response headers: %s\n',
                                       ex.response.headers)  # pylint: disable=no-member
                    raise

    logger.warning(CREDENTIAL_WARNING)
    logger.warning(NAME_DEPRECATION_WARNING)

    if show_auth_for_sdk:
        from azure.cli.core._profile import Profile
        profile = Profile(cli_ctx=cmd.cli_ctx)
        result = profile.get_sp_auth_info(scopes[0].split('/')[2] if scopes else None,
                                          app_id, password, cert_file)
        # sdk-auth file should be in json format all the time, hence the print
        print(json.dumps(result, indent=2))
        return

    result = {
        'appId': app_id,
        'password': password,
        'name': app_id,
        'displayName': app_display_name,
        'tenant': graph_client.tenant
    }
    if cert_file:
        logger.warning(
            "Please copy %s to a safe place. When you run 'az login', provide the file path in the --password argument",
            cert_file)
        result['fileWithCertAndPrivateKey'] = cert_file
    return result


def _resolve_service_principal(client, identifier):
    """Resolve a service principal and return its id."""
    result = client.service_principal_list(filter="servicePrincipalNames/any(c:c eq '{}')".format(identifier))
    if result:
        return result[0]['id']
    if is_guid(identifier):
        return identifier  # assume an object id
    error = CLIError("Service principal '{}' doesn't exist".format(identifier))
    error.status_code = 404  # Make sure CLI returns 3
    raise error


def _process_certificate(cli_ctx, years, app_start_date, app_end_date, cert, create_cert, keyvault):
    # The rest of the scenarios involve certificates
    public_cert_string = None
    cert_file = None
    cert_start_date = None
    cert_end_date = None

    if cert and not keyvault:
        # 3 - User-supplied public cert data
        logger.debug("normalizing x509 certificate with fingerprint %s", cert.digest("sha1"))
        cert_start_date = dateutil.parser.parse(cert.get_notBefore().decode())
        cert_end_date = dateutil.parser.parse(cert.get_notAfter().decode())
        public_cert_string = _get_public(cert)
    elif create_cert and not keyvault:
        # 4 - Create local self-signed cert
        public_cert_string, cert_file, cert_start_date, cert_end_date = \
            _create_self_signed_cert(app_start_date, app_end_date)
    elif create_cert and keyvault:
        # 5 - Create self-signed cert in KeyVault
        public_cert_string, cert_file, cert_start_date, cert_end_date = \
            _create_self_signed_cert_with_keyvault(cli_ctx, years, keyvault, cert)
    elif keyvault:
        # 6 - Use existing cert from KeyVault
        kv_client = _get_keyvault_client(cli_ctx)
        vault_base = 'https://{}{}/'.format(keyvault, cli_ctx.cloud.suffixes.keyvault_dns)
        cert_obj = kv_client.get_certificate(vault_base, cert, '')
        public_cert_string = base64.b64encode(cert_obj.cer).decode('utf-8')  # pylint: disable=no-member
        cert_start_date = cert_obj.attributes.not_before  # pylint: disable=no-member
        cert_end_date = cert_obj.attributes.expires  # pylint: disable=no-member

    return public_cert_string, cert_file, cert_start_date, cert_end_date


def _error_caused_by_role_assignment_exists(ex):
    return getattr(ex, 'status_code', None) == 409 and 'role assignment already exists' in ex.message


def _validate_app_dates(app_start_date, app_end_date, cert_start_date, cert_end_date):

    if not cert_start_date and not cert_end_date:
        return app_start_date, app_end_date, None, None

    if cert_start_date > app_start_date:
        logger.warning('Certificate is not valid until %s. Adjusting key credential start date to match.',
                       cert_start_date)
        app_start_date = cert_start_date + datetime.timedelta(seconds=1)

    if cert_end_date < app_end_date:
        logger.warning('Certificate expires %s. Adjusting key credential end date to match.',
                       cert_end_date)
        app_end_date = cert_end_date - datetime.timedelta(seconds=1)

    return app_start_date, app_end_date, cert_start_date, cert_end_date


def _get_signed_in_user_object_id(graph_client):
    try:
        return graph_client.signed_in_user_get()['id']
    except GraphErrorException:  # error could be possible if you logged in as a service principal
        pass


def _get_keyvault_client(cli_ctx):
    from azure.cli.command_modules.keyvault._client_factory import keyvault_data_plane_factory
    return keyvault_data_plane_factory(cli_ctx)


def _create_self_signed_cert(start_date, end_date):  # pylint: disable=too-many-locals
    from os import path
    import tempfile
    from OpenSSL import crypto
    from datetime import timedelta

    _, cert_file = tempfile.mkstemp()
    _, key_file = tempfile.mkstemp()

    # create a file with both cert & key so users can use to login
    # leverage tempfile ot produce a random file name
    _, temp_file = tempfile.mkstemp()
    creds_file = path.join(path.expanduser("~"), path.basename(temp_file) + '.pem')

    # create a key pair
    k = crypto.PKey()
    k.generate_key(crypto.TYPE_RSA, 2048)

    # create a self-signed cert
    cert = crypto.X509()
    subject = cert.get_subject()
    # as long it works, we skip fileds C, ST, L, O, OU, which we have no reasonable defaults for
    subject.CN = 'CLI-Login'
    cert.set_serial_number(1000)
    asn1_format = '%Y%m%d%H%M%SZ'
    cert_start_date = start_date - timedelta(seconds=1)
    cert_end_date = end_date + timedelta(seconds=1)
    cert.set_notBefore(cert_start_date.strftime(asn1_format).encode('utf-8'))
    cert.set_notAfter(cert_end_date.strftime(asn1_format).encode('utf-8'))
    cert.set_issuer(cert.get_subject())
    cert.set_pubkey(k)
    cert.sign(k, 'sha1')

    with open(cert_file, "wt") as f:
        f.write(crypto.dump_certificate(crypto.FILETYPE_PEM, cert).decode())
    with open(key_file, "wt") as f:
        f.write(crypto.dump_privatekey(crypto.FILETYPE_PEM, k).decode())

    cert_string = None
    with open(creds_file, 'wt') as cf:
        with open(key_file, 'rt') as f:
            cf.write(f.read())
        with open(cert_file, "rt") as f:
            cert_string = f.read()
            cf.write(cert_string)
    os.chmod(creds_file, 0o600)  # make the file readable/writable only for current user

    # get rid of the header and tails for upload to AAD: ----BEGIN CERT....----
    cert_string = re.sub(r'\-+[A-z\s]+\-+', '', cert_string).strip()
    return (cert_string, creds_file, cert_start_date, cert_end_date)


def _create_self_signed_cert_with_keyvault(cli_ctx, years, keyvault, keyvault_cert_name):  # pylint: disable=too-many-locals
    import time

    kv_client = _get_keyvault_client(cli_ctx)
    cert_policy = {
        'issuer_parameters': {
            'name': 'Self'
        },
        'key_properties': {
            'exportable': True,
            'key_size': 2048,
            'key_type': 'RSA',
            'reuse_key': True
        },
        'lifetime_actions': [{
            'action': {
                'action_type': 'AutoRenew'
            },
            'trigger': {
                'days_before_expiry': 90
            }
        }],
        'secret_properties': {
            'content_type': 'application/x-pkcs12'
        },
        'x509_certificate_properties': {
            'key_usage': [
                'cRLSign',
                'dataEncipherment',
                'digitalSignature',
                'keyEncipherment',
                'keyAgreement',
                'keyCertSign'
            ],
            'subject': 'CN=KeyVault Generated',
            'validity_in_months': int((years * 12) + 1)
        }
    }
    vault_base_url = 'https://{}{}/'.format(keyvault, cli_ctx.cloud.suffixes.keyvault_dns)
    kv_client.create_certificate(vault_base_url, keyvault_cert_name, cert_policy)
    while kv_client.get_certificate_operation(vault_base_url, keyvault_cert_name).status != 'completed':  # pylint: disable=no-member, line-too-long
        time.sleep(5)

    cert = kv_client.get_certificate(vault_base_url, keyvault_cert_name, '')
    cert_string = base64.b64encode(cert.cer).decode('utf-8')  # pylint: disable=no-member
    cert_start_date = cert.attributes.not_before  # pylint: disable=no-member
    cert_end_date = cert.attributes.expires  # pylint: disable=no-member
    creds_file = None
    return (cert_string, creds_file, cert_start_date, cert_end_date)


def _try_x509_pem(cert):
    import OpenSSL.crypto
    try:
        return OpenSSL.crypto.load_certificate(OpenSSL.crypto.FILETYPE_PEM, cert)
    except OpenSSL.crypto.Error:
        # could not load the pem, try with headers
        try:
            pem_with_headers = '-----BEGIN CERTIFICATE-----\n' \
                               + cert + \
                               '-----END CERTIFICATE-----\n'
            return OpenSSL.crypto.load_certificate(OpenSSL.crypto.FILETYPE_PEM, pem_with_headers)
        except OpenSSL.crypto.Error:
            return None
    except UnicodeEncodeError:
        # this must be a binary encoding
        return None


def _try_x509_der(cert):
    import OpenSSL.crypto
    try:
        cert = base64.b64decode(cert)
        return OpenSSL.crypto.load_certificate(OpenSSL.crypto.FILETYPE_ASN1, cert)
    except OpenSSL.crypto.Error:
        return None


def _get_public(x509):
    import OpenSSL.crypto
    pem = OpenSSL.crypto.dump_certificate(OpenSSL.crypto.FILETYPE_PEM, x509)
    if isinstance(pem, bytes):
        pem = pem.decode("utf-8")
    stripped = pem.replace('-----BEGIN CERTIFICATE-----\n', '')
    stripped = stripped.replace('-----END CERTIFICATE-----\n', '')
    return stripped


def _encode_custom_key_description(key_description):
    # utf16 is used by AAD portal. Do not change it to other random encoding
    # unless you know what you are doing.
    return key_description.encode('utf-16')


def _get_principal_type_from_object_id(cli_ctx, assignee_object_id):
    client = _graph_client_factory(cli_ctx)
    try:
        result = _get_object_stubs(client, [assignee_object_id])
        if result:
            return result[0].object_type
    except CloudError:
        logger.warning('Failed to query --assignee-principal-type for --assignee-object-id %s by invoking Graph API.',
                       assignee_object_id)
    return None


def _resolve_object_id(cli_ctx, assignee, fallback_to_object_id=False):
    object_id, _ = _resolve_object_id_and_type(cli_ctx, assignee, fallback_to_object_id=fallback_to_object_id)
    return object_id


def _resolve_object_id_and_type(cli_ctx, assignee, fallback_to_object_id=False):
    client = _graph_client_factory(cli_ctx)
    result = None
    try:
        if assignee.find('@') >= 0:  # looks like a user principal name
            result = list(client.users.list(filter="userPrincipalName eq '{}'".format(assignee)))
        if not result:
            result = list(client.service_principals.list(
                filter="servicePrincipalNames/any(c:c eq '{}')".format(assignee)))
        if not result and is_guid(assignee):  # assume an object id, let us verify it
            result = _get_object_stubs(client, [assignee])

        # 2+ matches should never happen, so we only check 'no match' here
        if not result:
            raise CLIError("Cannot find user or service principal in graph database for '{assignee}'. "
                           "If the assignee is an appId, make sure the corresponding service principal is created "
                           "with 'az ad sp create --id {assignee}'.".format(assignee=assignee))

        return result[0].object_id, result[0].object_type
    except (CloudError, GraphErrorException):
        logger.warning('Failed to query %s by invoking Graph API. '
                       'If you don\'t have permission to query Graph API, please '
                       'specify --assignee-object-id and --assignee-principal-type.', assignee)
        if fallback_to_object_id and is_guid(assignee):
            logger.warning('Assuming %s as an object ID.', assignee)
            return assignee, None
        raise


def _get_object_stubs(graph_client, assignees):
    result = []
    assignees = list(assignees)  # callers could pass in a set
    for i in range(0, len(assignees), 1000):
        body = {
            "ids": assignees[i:i + 1000],
            # According to https://docs.microsoft.com/en-us/graph/api/directoryobject-getbyids,
            # directoryObject should work as all of the resource types defined in the directory, but it doesn't.
            "types": ['user', 'group', 'servicePrincipal', 'directoryObjectPartnerReference']
        }
        result.extend(list(graph_client.directory_object_get_by_ids(body)))
    return result


def _get_owner_url(cli_ctx, owner_object_id):
    if '://' in owner_object_id:
        return owner_object_id
    graph_url = cli_ctx.cloud.endpoints.active_directory_graph_resource_id
    from azure.cli.core._profile import Profile
    profile = Profile(cli_ctx=cli_ctx)
    _, _2, tenant_id = profile.get_login_credentials()
    return graph_url + tenant_id + '/directoryObjects/' + owner_object_id


def _set_owner(cli_ctx, graph_client, asset_object_id, setter):
    signed_in_user_object_id = _get_signed_in_user_object_id(graph_client)
    if signed_in_user_object_id:
        setter(asset_object_id, _get_owner_url(cli_ctx, signed_in_user_object_id))


# for injecting test seems to produce predictable role assignment id for playback
def _gen_guid():
    return uuid.uuid4()


# reference: https://pynative.com/python-generate-random-string/
def _random_password(length):
    import random
    import string
    safe_punctuation = '-_.~'
    random_source = string.ascii_letters + string.digits + safe_punctuation
    alphanumeric = string.ascii_letters + string.digits

    # make sure first character is not a punctuation like '--' which will make CLI command break
    first_character = random.SystemRandom().choice(alphanumeric)

    # make sure we have special character in the password
    password = random.SystemRandom().choice(string.ascii_lowercase)
    password += random.SystemRandom().choice(string.ascii_uppercase)
    password += random.SystemRandom().choice(string.digits)
    password += random.SystemRandom().choice(safe_punctuation)

    # generate a password of the given length from the options in the random_source variable
    for _ in range(length - 5):
        password += random.SystemRandom().choice(random_source)

    # turn it into a list for some extra shuffling
    password_list = list(password)
    random.SystemRandom().shuffle(password_list)

    password = first_character + ''.join(password_list)
    return password


def list_user_assigned_identities(cmd, resource_group_name=None):
    from azure.cli.command_modules.role._client_factory import _msi_client_factory
    client = _msi_client_factory(cmd.cli_ctx)
    if resource_group_name:
        return client.user_assigned_identities.list_by_resource_group(resource_group_name)
    return client.user_assigned_identities.list_by_subscription()


def show_signed_in_user(client):
    result = client.signed_in_user_get()
    return result


def _application_add_password(client, app, start_datetime, end_datetime, display_name):
    """Let graph service generate a random password."""
    body = {
        "passwordCredential": {
            "startDateTime": _datetime_to_utc(start_datetime),
            "endDateTime": _datetime_to_utc(end_datetime),
            "displayName": display_name
        }
    }
    result = client.application_password_add(app['id'], body)
    return result


def _set_application_properties(
        body, is_fallback_public_client=None, sign_in_audience=None,
        # keyCredentials
        key_credentials=None,
        # web
        web_home_page_url=None, web_redirect_uris=None,
        implicit_grant_id_token_issuance=None, implicit_grant_access_token_issuance=None,
        # publicClient
        public_client_redirect_uris=None,
        # JSON properties
        app_roles=None, optional_claims=None, required_resource_accesses=None):

    if key_credentials:
        body['keyCredentials'] = key_credentials

    if sign_in_audience is not None:
        body['signInAudience'] = sign_in_audience

    if is_fallback_public_client is not None:
        body['isFallbackPublicClient'] = is_fallback_public_client

    if implicit_grant_id_token_issuance is not None:
        body.setdefault('web', {}).setdefault('implicitGrantSettings', {})['enableAccessTokenIssuance'] = \
            implicit_grant_id_token_issuance

    if implicit_grant_access_token_issuance is not None:
        body.setdefault('web', {}).setdefault('implicitGrantSettings', {})['enableAccessTokenIssuance'] = \
            implicit_grant_access_token_issuance

    # list properties
    if web_redirect_uris is not None:
        body.setdefault('web', {})['redirectUris'] = web_redirect_uris
    if public_client_redirect_uris is not None:
        body.setdefault('publicClient', {})['redirectUris'] = public_client_redirect_uris
    if web_home_page_url is not None:
        body.setdefault('web', {})['homePageUrl'] = web_home_page_url

    # JSON properties
    if app_roles:
        body['appRoles'] = _build_app_roles(app_roles)
    if optional_claims:
        body['optionalClaims'] = _build_optional_claims(optional_claims)
    if required_resource_accesses:
        body['requiredResourceAccess'] = _build_required_resource_accesses(required_resource_accesses)


def _datetime_to_utc(dt):
    return dt.strftime('%Y-%m-%dT%H:%M:%SZ')


def _build_required_resource_accesses(required_resource_accesses):
    # https://docs.microsoft.com/en-us/graph/api/resources/requiredresourceaccess
    if isinstance(required_resource_accesses, dict):
        logger.info('Getting "requiredResourceAccess" from a full manifest')
        required_resource_accesses = required_resource_accesses.get('requiredResourceAccess', [])
    return required_resource_accesses


def _build_app_roles(app_roles):
    # https://docs.microsoft.com/en-us/graph/api/resources/approle
    if isinstance(app_roles, dict):
        logger.info('Getting "appRoles" from a full manifest')
        app_roles = app_roles.get('appRoles', [])
    for x in app_roles:
        # Make sure 'id' is specified as a GUID if not provided.
        if not x.get('id'):
            x['id'] = str(_gen_guid())
    return app_roles


def _build_optional_claims(optional_claims):
    # https://docs.microsoft.com/en-us/graph/api/resources/optionalclaim
    # https://docs.microsoft.com/en-us/azure/active-directory/develop/active-directory-optional-claims#configuring-optional-claims
    if 'optionalClaims' in optional_claims:
        logger.info('Getting "optionalClaims" from a full manifest')
        optional_claims = optional_claims.get('optionalClaims', [])
    return optional_claims


def _build_add_password_credential_body(display_name, start_datetime, end_datetime):
    # https://docs.microsoft.com/en-us/graph/api/resources/passwordcredential
    body = {
        "passwordCredential": {
            "displayName": display_name,
            "endDateTime": _datetime_to_utc(end_datetime),
            "startDateTime": _datetime_to_utc(start_datetime)
        }
    }
    return body


def _build_key_credentials(key_value=None, key_type=None, key_usage=None,
                           start_date=None, end_date=None, display_name=None, key_description=None):
    # TODO: display name
    # https://docs.microsoft.com/en-us/graph/api/resources/keycredential
    if not key_value:
        # No key credential should be set
        return []

    if not start_date:
        start_date = datetime.datetime.utcnow()
    elif isinstance(start_date, str):
        start_date = dateutil.parser.parse(start_date)

    if not end_date:
        end_date = start_date + relativedelta(years=1) - relativedelta(hours=24)
    elif isinstance(end_date, str):
        end_date = dateutil.parser.parse(end_date)

    custom_key_id = None
    if key_description:
        custom_key_id = _encode_custom_key_description(key_description)

    key_type = key_type or 'AsymmetricX509Cert'
    key_usage = key_usage or 'Verify'

    # https://docs.microsoft.com/en-us/graph/api/resources/keycredential
    key_credential = {
        "@odata.type": "#microsoft.graph.keyCredential",
        "customKeyIdentifier": custom_key_id,
        "displayName": display_name,
        "endDateTime": _datetime_to_utc(end_date),
        "key": key_value,
        "keyId": str(_gen_guid()),
        "startDateTime": _datetime_to_utc(start_date),
        "type": key_type,
        "usage": key_usage
    }
    return [key_credential]


def _reset_credentials(cmd, graph_object, add_password_func, remove_password_func, patch_func,
                       create_cert=False, cert=None, years=None,
                       end_date=None, keyvault=None, append=False, display_name=None):
    """Application and service principal share the same interface for operating credentials.

    :param graph_object: The application or service principal object (dict).
    :param add_password_func: Add password API function.
    :param remove_password_func: Remove password API function.
    :param patch_func: Patch API function. Used to update keyCredentials.
    """
    app_start_date = datetime.datetime.now(datetime.timezone.utc)
    if years is not None and end_date is not None:
        raise CLIError('usage error: --years | --end-date')
    if end_date is None:
        years = years or 1
        app_end_date = app_start_date + relativedelta(years=years)
    else:
        app_end_date = dateutil.parser.parse(end_date)
        if app_end_date.tzinfo is None:
            app_end_date = app_end_date.replace(tzinfo=datetime.timezone.utc)
        years = (app_end_date - app_start_date).days / 365

    # Created password
    password = None
    # Created certificate
    cert_file = None

    if not append:
        # Delete all existing password
        for cred in graph_object['passwordCredentials']:
            body = {
                "keyId": cred['keyId']
            }
            remove_password_func(graph_object['id'], body)

    # By default, add password
    if not (cert or create_cert):
        body = _build_add_password_credential_body(display_name, app_start_date, app_end_date)
        add_password_result = add_password_func(graph_object['id'], body)
        password = add_password_result['secretText']
        key_id = add_password_result['keyId']

    else:
        public_cert_string, cert_file, cert_start_date, cert_end_date = \
            _process_certificate(cmd.cli_ctx, years, app_start_date, app_end_date, cert, create_cert,
                                 keyvault)

        app_start_date, app_end_date, cert_start_date, cert_end_date = \
            _validate_app_dates(app_start_date, app_end_date, cert_start_date, cert_end_date)

        key_creds = []
        if append:
            key_creds = graph_object['keyCredentials']

        new_key_creds = _build_key_credentials(
            public_cert_string, start_date=app_start_date, end_date=app_end_date, display_name=display_name)

        key_id = new_key_creds[0]['keyId']
        key_creds.extend(new_key_creds)

        patch_body = {
            'keyCredentials': key_creds
        }
        patch_func(graph_object['id'], body=patch_body)

    result = {
        'appId': graph_object['appId'],
        'keyId': key_id,
        'password': password
    }
    if cert_file:
        result['fileWithCertAndPrivateKey'] = cert_file

    logger.warning(CREDENTIAL_WARNING)
    return result


def _delete_credential(graph_object, remove_password_func, patch_function, key_id, cert=False):
    if cert:
        key_creds = graph_object['keyCredentials']

        to_delete = next((x for x in key_creds if x['keyId'] == key_id), None)
        if to_delete:
            key_creds.remove(to_delete)
            body = {
                'keyCredentials': key_creds
            }
            patch_function(graph_object['id'], body)
        print(graph_object)
        raise CLIError("'{}' doesn't exist in graph object '{}'.".format(
            key_id, graph_object['id']))
    else:
        body = {
            "keyId": key_id
        }
        remove_password_func(graph_object['id'], body)<|MERGE_RESOLUTION|>--- conflicted
+++ resolved
@@ -684,11 +684,7 @@
     if display_name:
         sub_filters.append("startswith(displayName,'{}')".format(display_name))
 
-<<<<<<< HEAD
-    return client.user_list(filter=(' and ').join(sub_filters))
-=======
-    return client.list(filter=' and '.join(sub_filters) if sub_filters else None)
->>>>>>> 1268ce5e
+    return client.user_list(filter=' and '.join(sub_filters) if sub_filters else None)
 
 
 def create_user(client, user_principal_name, display_name, password,
