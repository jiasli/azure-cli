# --------------------------------------------------------------------------------------------
# Copyright (c) Microsoft Corporation. All rights reserved.
# Licensed under the MIT License. See License.txt in the project root for license information.
# --------------------------------------------------------------------------------------------

"""
`az ad` module has been migrated to use Microsoft Graph API: https://docs.microsoft.com/en-us/graph/api/overview

See:
Property differences between Azure AD Graph and Microsoft Graph
https://docs.microsoft.com/en-us/graph/migrate-azure-ad-graph-property-differences
"""

import base64
import datetime
import itertools
import json
import os
import re
import uuid
from dateutil.relativedelta import relativedelta
import dateutil.parser

from msrestazure.azure_exceptions import CloudError

from knack.log import get_logger
from knack.util import CLIError, todict

from azure.cli.core.profiles import ResourceType
from azure.graphrbac.models import GraphErrorException

from azure.cli.core.util import get_file_json, shell_safe_json_parse, is_guid


from ._client_factory import _auth_client_factory, _graph_client_factory
from ._multi_api_adaptor import MultiAPIAdaptor
from ._graph_client import GraphClient
from ._graph_objects import application_property_map, user_property_map, group_property_map, set_object_properties

# ARM RBAC's principalType
USER = 'User'
SERVICE_PRINCIPAL = 'ServicePrincipal'
GROUP = 'Group'

# Map Graph '@odata.type' to ARM RBAC's principalType
ODATA_TYPE_TO_PRINCIPAL_TYPE = {
    '#microsoft.graph.user': USER,
    '#microsoft.graph.servicePrincipal': SERVICE_PRINCIPAL,
    '#microsoft.graph.group': GROUP
}

# Object ID property name
ID = 'id'

CREDENTIAL_WARNING = (
    "The output includes credentials that you must protect. Be sure that you do not include these credentials in "
    "your code or check the credentials into your source control. For more information, see https://aka.ms/azadsp-cli")

logger = get_logger(__name__)

# pylint: disable=too-many-lines


def list_role_definitions(cmd, name=None, resource_group_name=None, scope=None,
                          custom_role_only=False):
    definitions_client = _auth_client_factory(cmd.cli_ctx, scope).role_definitions
    scope = _build_role_scope(resource_group_name, scope,
                              definitions_client.config.subscription_id)
    return _search_role_definitions(cmd.cli_ctx, definitions_client, name, [scope], custom_role_only)


def create_role_definition(cmd, role_definition):
    return _create_update_role_definition(cmd, role_definition, for_update=False)


def update_role_definition(cmd, role_definition):
    return _create_update_role_definition(cmd, role_definition, for_update=True)


def _create_update_role_definition(cmd, role_definition, for_update):
    if os.path.exists(role_definition):
        role_definition = get_file_json(role_definition)
    else:
        role_definition = shell_safe_json_parse(role_definition)

    if not isinstance(role_definition, dict):
        raise CLIError('Invalid role definition. A valid dictionary JSON representation is expected.')
    # to workaround service defects, ensure property names are camel case
    # e.g. AssignableScopes -> assignableScopes
    names = [p for p in role_definition if p[:1].isupper()]
    for n in names:
        new_name = n[:1].lower() + n[1:]
        role_definition[new_name] = role_definition.pop(n)

    worker = MultiAPIAdaptor(cmd.cli_ctx)
    if for_update:  # for update, we need to use guid style unique name
        role_resource_id = role_definition.get('id')
        if not role_resource_id:
            logger.warning('Role "id" is missing. Look for the role in the current subscription...')
        definitions_client = _auth_client_factory(cmd.cli_ctx, scope=role_resource_id).role_definitions
        scopes_in_definition = role_definition.get('assignableScopes', None)
        scopes = (scopes_in_definition if scopes_in_definition else
                  ['/subscriptions/' + definitions_client.config.subscription_id])
        if role_resource_id:
            from msrestazure.tools import parse_resource_id
            role_id = parse_resource_id(role_resource_id)['name']
            role_name = role_definition['roleName']
        else:
            matched = _search_role_definitions(cmd.cli_ctx, definitions_client, role_definition['name'], scopes)
            if len(matched) > 1:
                raise CLIError('More than 2 definitions are found with the name of "{}"'.format(
                    role_definition['name']))
            if not matched:
                raise CLIError('No definition was found with the name of "{}"'.format(role_definition['name']))
            role_id = role_definition['name'] = matched[0].name
            role_name = worker.get_role_property(matched[0], 'role_name')
    else:  # for create
        definitions_client = _auth_client_factory(cmd.cli_ctx).role_definitions
        role_id = _gen_guid()
        role_name = role_definition.get('name', None)
        if not role_name:
            raise CLIError("please provide role name")

    if not for_update and not role_definition.get('assignableScopes', None):
        raise CLIError("please provide 'assignableScopes'")

    return worker.create_role_definition(definitions_client, role_name, role_id, role_definition)


def delete_role_definition(cmd, name, resource_group_name=None, scope=None,
                           custom_role_only=False):
    definitions_client = _auth_client_factory(cmd.cli_ctx, scope).role_definitions
    scope = _build_role_scope(resource_group_name, scope,
                              definitions_client.config.subscription_id)
    roles = _search_role_definitions(cmd.cli_ctx, definitions_client, name, [scope], custom_role_only)
    for r in roles:
        definitions_client.delete(role_definition_id=r.name, scope=scope)


def _search_role_definitions(cli_ctx, definitions_client, name, scopes, custom_role_only=False):
    for scope in scopes:
        roles = list(definitions_client.list(scope))
        worker = MultiAPIAdaptor(cli_ctx)
        if name:
            roles = [r for r in roles if r.name == name or worker.get_role_property(r, 'role_name') == name]
        if custom_role_only:
            roles = [r for r in roles if worker.get_role_property(r, 'role_type') == 'CustomRole']
        if roles:
            return roles
    return []


def create_role_assignment(cmd, role, assignee=None, assignee_object_id=None, resource_group_name=None,
                           scope=None, assignee_principal_type=None, description=None,
                           condition=None, condition_version=None):
    """Check parameters are provided correctly, then call _create_role_assignment."""
    if bool(assignee) == bool(assignee_object_id):
        raise CLIError('usage error: --assignee STRING | --assignee-object-id GUID')

    if assignee_principal_type and not assignee_object_id:
        raise CLIError('usage error: --assignee-object-id GUID --assignee-principal-type TYPE')

    # If condition is set and condition-version is empty, condition-version defaults to "2.0".
    if condition and not condition_version:
        condition_version = "2.0"

    # If condition-version is set, condition must be set as well.
    if condition_version and not condition:
        raise CLIError('usage error: When --condition-version is set, --condition must be set as well.')

    if assignee:
        object_id, principal_type = _resolve_object_id_and_type(cmd.cli_ctx, assignee, fallback_to_object_id=True)
    else:
        object_id = assignee_object_id
        if assignee_principal_type:
            # If principal type is provided, nothing to resolve, do not call Graph
            principal_type = assignee_principal_type
        else:
            # Try best to get principal type
            logger.warning('RBAC service might reject creating role assignment without --assignee-principal-type '
                           'in the future. Better to specify --assignee-principal-type manually.')
            principal_type = _get_principal_type_from_object_id(cmd.cli_ctx, assignee_object_id)

    try:
        return _create_role_assignment(cmd.cli_ctx, role, object_id, resource_group_name, scope, resolve_assignee=False,
                                       assignee_principal_type=principal_type, description=description,
                                       condition=condition, condition_version=condition_version)
    except Exception as ex:  # pylint: disable=broad-except
        if _error_caused_by_role_assignment_exists(ex):  # for idempotent
            return list_role_assignments(cmd, assignee, role, resource_group_name, scope)[0]
        raise


def _create_role_assignment(cli_ctx, role, assignee, resource_group_name=None, scope=None,
                            resolve_assignee=True, assignee_principal_type=None, description=None,
                            condition=None, condition_version=None):
    """Prepare scope, role ID and resolve object ID from Graph API."""
    factory = _auth_client_factory(cli_ctx, scope)
    assignments_client = factory.role_assignments
    definitions_client = factory.role_definitions
    scope = _build_role_scope(resource_group_name, scope,
                              assignments_client.config.subscription_id)

    role_id = _resolve_role_id(role, scope, definitions_client)
    object_id = _resolve_object_id(cli_ctx, assignee) if resolve_assignee else assignee
    worker = MultiAPIAdaptor(cli_ctx)
    return worker.create_role_assignment(assignments_client, _gen_guid(), role_id, object_id, scope,
                                         assignee_principal_type, description=description,
                                         condition=condition, condition_version=condition_version)


def list_role_assignments(cmd, assignee=None, role=None, resource_group_name=None,
                          scope=None, include_inherited=False,
                          show_all=False, include_groups=False, include_classic_administrators=False):
    '''
    :param include_groups: include extra assignments to the groups of which the user is a
    member(transitively).
    '''
    graph_client = _graph_client_factory(cmd.cli_ctx)
    factory = _auth_client_factory(cmd.cli_ctx, scope)
    assignments_client = factory.role_assignments
    definitions_client = factory.role_definitions

    if show_all:
        if resource_group_name or scope:
            raise CLIError('group or scope are not required when --all is used')
        scope = None
    else:
        scope = _build_role_scope(resource_group_name, scope,
                                  definitions_client.config.subscription_id)

    assignments = _search_role_assignments(cmd.cli_ctx, assignments_client, definitions_client,
                                           scope, assignee, role,
                                           include_inherited, include_groups)

    results = todict(assignments) if assignments else []
    if include_classic_administrators:
        results += _backfill_assignments_for_co_admins(cmd.cli_ctx, factory, assignee)

    if not results:
        return []

    # 1. fill in logic names to get things understandable.
    # (it's possible that associated roles and principals were deleted, and we just do nothing.)
    # 2. fill in role names
    role_defs = list(definitions_client.list(
        scope=scope or ('/subscriptions/' + definitions_client.config.subscription_id)))
    worker = MultiAPIAdaptor(cmd.cli_ctx)
    role_dics = {i.id: worker.get_role_property(i, 'role_name') for i in role_defs}
    for i in results:
        if not i.get('roleDefinitionName'):
            if role_dics.get(worker.get_role_property(i, 'roleDefinitionId')):
                worker.set_role_property(i, 'roleDefinitionName',
                                         role_dics[worker.get_role_property(i, 'roleDefinitionId')])
            else:
                i['roleDefinitionName'] = None  # the role definition might have been deleted

    # fill in principal names
    principal_ids = set(worker.get_role_property(i, 'principalId')
                        for i in results if worker.get_role_property(i, 'principalId'))

    if principal_ids:
        try:
            principals = _get_object_stubs(graph_client, principal_ids)
            principal_dics = {i[ID]: _get_displayable_name(i) for i in principals}

            for i in [r for r in results if not r.get('principalName')]:
                i['principalName'] = ''
                if principal_dics.get(worker.get_role_property(i, 'principalId')):
                    worker.set_role_property(i, 'principalName',
                                             principal_dics[worker.get_role_property(i, 'principalId')])
        except (CloudError, GraphErrorException) as ex:
            # failure on resolving principal due to graph permission should not fail the whole thing
            logger.info("Failed to resolve graph object information per error '%s'", ex)

    for r in results:
        if not r.get('additionalProperties'):  # remove the useless "additionalProperties"
            r.pop('additionalProperties', None)
    return results


def update_role_assignment(cmd, role_assignment):
    # Try role_assignment as a file.
    if os.path.exists(role_assignment):
        role_assignment = get_file_json(role_assignment)
    else:
        role_assignment = shell_safe_json_parse(role_assignment)

    # Updating role assignment is only supported after 2020-04-01-preview, so we don't need to use MultiAPIAdaptor.
    from azure.cli.core.profiles import get_sdk

    RoleAssignment = get_sdk(cmd.cli_ctx, ResourceType.MGMT_AUTHORIZATION, 'RoleAssignment', mod='models',
                             operation_group='role_assignments')
    assignment = RoleAssignment.from_dict(role_assignment)
    scope = assignment.scope
    name = assignment.name

    auth_client = _auth_client_factory(cmd.cli_ctx, scope)
    assignments_client = auth_client.role_assignments

    # Get the existing assignment to do some checks.
    original_assignment = assignments_client.get(scope, name)

    # Forbid condition version downgrading.
    # This should be implemented on the service-side in the future.
    if (assignment.condition_version and original_assignment.condition_version and
            original_assignment.condition_version.startswith('2.') and assignment.condition_version.startswith('1.')):
        raise CLIError("Condition version cannot be downgraded to '1.X'.")

    if not assignment.principal_type:
        assignment.principal_type = original_assignment.principal_type

    return assignments_client.create(scope, name, parameters=assignment)


def _get_assignment_events(cli_ctx, start_time=None, end_time=None):
    from azure.mgmt.monitor import MonitorManagementClient
    from azure.cli.core.commands.client_factory import get_mgmt_service_client
    client = get_mgmt_service_client(cli_ctx, MonitorManagementClient)

    if end_time:
        try:
            end_time = datetime.datetime.strptime(end_time, DATE_TIME_FORMAT)
        except ValueError:
            raise CLIError("Input '{}' is not valid datetime. Valid example: 2000-12-31T12:59:59Z".format(end_time))
    else:
        end_time = datetime.datetime.utcnow()

    if start_time:
        try:
            start_time = datetime.datetime.strptime(start_time, DATE_TIME_FORMAT)
            if start_time >= end_time:
                raise CLIError("Start time cannot be later than end time.")
        except ValueError:
            raise CLIError("Input '{}' is not valid datetime. Valid example: 2000-12-31T12:59:59Z".format(start_time))
    else:
        start_time = end_time - datetime.timedelta(hours=1)

    time_filter = 'eventTimestamp ge {} and eventTimestamp le {}'.format(_datetime_to_utc(start_time),
                                                                         _datetime_to_utc(end_time))

    # set time range filter
    odata_filters = 'resourceProvider eq Microsoft.Authorization and {}'.format(time_filter)

    activity_log = list(client.activity_logs.list(filter=odata_filters))
    start_events, end_events = {}, {}

    for item in activity_log:
        if item.operation_name.value.startswith('Microsoft.Authorization/roleAssignments'):
            if item.status.value == 'Started':
                start_events[item.operation_id] = item
            else:
                end_events[item.operation_id] = item
    return start_events, end_events


# A custom command around 'monitoring' events to produce understandable output for RBAC audit, a common scenario.
def list_role_assignment_change_logs(cmd, start_time=None, end_time=None):  # pylint: disable=too-many-branches
    # pylint: disable=too-many-nested-blocks, too-many-statements
    result = []
    worker = MultiAPIAdaptor(cmd.cli_ctx)
    start_events, end_events = _get_assignment_events(cmd.cli_ctx, start_time, end_time)

    # Use the resource `name` of roleDefinitions as keys, instead of `id`, because `id` can be inherited.
    #   name: b24988ac-6180-42a0-ab88-20f7382dd24c
    #   id: /subscriptions/0b1f6471-1bf0-4dda-aec3-cb9272f09590/providers/Microsoft.Authorization/roleDefinitions/b24988ac-6180-42a0-ab88-20f7382dd24c  # pylint: disable=line-too-long
    if start_events:
        # Only query Role Definitions and Graph when there are events returned
        role_defs = {d.name: worker.get_role_property(d, 'role_name') for d in list_role_definitions(cmd)}

        for op_id in start_events:
            e = end_events.get(op_id, None)
            if not e:
                continue

            entry = {}
            if e.status.value == 'Succeeded':
                s, payload = start_events[op_id], None
                entry = dict.fromkeys(
                    ['principalId', 'principalName', 'scope', 'scopeName', 'scopeType', 'roleDefinitionId', 'roleName'],
                    None)
                entry['timestamp'], entry['caller'] = e.event_timestamp, s.caller

                if s.http_request:
                    if s.http_request.method == 'PUT':
                        # 'requestbody' has a wrong camel-case. Should be 'requestBody'
                        payload = s.properties and s.properties.get('requestbody')
                        entry['action'] = 'Granted'
                        entry['scope'] = e.authorization.scope
                    elif s.http_request.method == 'DELETE':
                        payload = e.properties and e.properties.get('responseBody')
                        entry['action'] = 'Revoked'
                if payload:
                    try:
                        payload = json.loads(payload)
                    except ValueError:
                        pass
                    if payload:
                        if payload.get('properties') is None:
                            continue
                        payload = payload['properties']
                        entry['principalId'] = payload['principalId']
                        if not entry['scope']:
                            entry['scope'] = payload['scope']
                        if entry['scope']:
                            index = entry['scope'].lower().find('/providers/microsoft.authorization')
                            if index != -1:
                                entry['scope'] = entry['scope'][:index]
                            parts = list(filter(None, entry['scope'].split('/')))
                            entry['scopeName'] = parts[-1]
                            if len(parts) < 3:
                                entry['scopeType'] = 'Subscription'
                            elif len(parts) < 5:
                                entry['scopeType'] = 'Resource group'
                            else:
                                entry['scopeType'] = 'Resource'

                        # Look up the resource `name`, like b24988ac-6180-42a0-ab88-20f7382dd24c
                        role_resource_name = payload['roleDefinitionId'].split('/')[-1]
                        entry['roleDefinitionId'] = role_resource_name
                        # In case the role definition has been deleted.
                        entry['roleName'] = role_defs.get(role_resource_name, "N/A")

                result.append(entry)

        # Fill in logical user/sp names as guid principal-id not readable
        principal_ids = {x['principalId'] for x in result if x['principalId']}
        if principal_ids:
            graph_client = _graph_client_factory(cmd.cli_ctx)
            stubs = _get_object_stubs(graph_client, principal_ids)
            principal_dics = {i.object_id: _get_displayable_name(i) for i in stubs}
            if principal_dics:
                for e in result:
                    e['principalName'] = principal_dics.get(e['principalId'], None)

    return result


def _backfill_assignments_for_co_admins(cli_ctx, auth_client, assignee=None):
    worker = MultiAPIAdaptor(cli_ctx)
    co_admins = auth_client.classic_administrators.list()  # known swagger bug on api-version handling
    co_admins = [x for x in co_admins if x.email_address]
    graph_client = _graph_client_factory(cli_ctx)
    if assignee:  # apply assignee filter if applicable
        if is_guid(assignee):
            try:
                result = _get_object_stubs(graph_client, [assignee])
                if not result:
                    return []
                assignee = _get_displayable_name(result[0]).lower()
            except ValueError:
                pass
        co_admins = [x for x in co_admins if assignee == x.email_address.lower()]

    if not co_admins:
        return []

    result, users = [], []
    for i in range(0, len(co_admins), 10):  # graph allows up to 10 query filters, so split into chunks here
        upn_queries = ["userPrincipalName eq '{}'".format(x.email_address)
                       for x in co_admins[i:i + 10]]
        temp = list(list_users(graph_client.users, query_filter=' or '.join(upn_queries)))
        users += temp
    upns = {u.user_principal_name: u.object_id for u in users}
    for admin in co_admins:
        na_text = 'NA(classic admins)'
        email = admin.email_address
        result.append({
            'id': na_text,
            'name': na_text,
        })
        properties = {
            'principalId': upns.get(email),
            'principalName': email,
            'roleDefinitionName': admin.role,
            'roleDefinitionId': 'NA(classic admin role)',
            'scope': '/subscriptions/' + auth_client.config.subscription_id
        }
        if worker.old_api:
            result[-1]['properties'] = properties
        else:
            result[-1].update(properties)
    return result


def _get_displayable_name(graph_object):
    # user
    if 'userPrincipalName' in graph_object:
        return graph_object['userPrincipalName']
    # service principal
    if 'servicePrincipalNames' in graph_object:
        return graph_object['servicePrincipalNames'][0]
    # group
    return graph_object['displayName'] or ''


def delete_role_assignments(cmd, ids=None, assignee=None, role=None, resource_group_name=None,
                            scope=None, include_inherited=False, yes=None):
    factory = _auth_client_factory(cmd.cli_ctx, scope)
    assignments_client = factory.role_assignments
    definitions_client = factory.role_definitions
    ids = ids or []
    if ids:
        if assignee or role or resource_group_name or scope or include_inherited:
            raise CLIError('When assignment ids are used, other parameter values are not required')
        for i in ids:
            assignments_client.delete_by_id(i)
        return
    if not any([ids, assignee, role, resource_group_name, scope, assignee, yes]):
        from knack.prompting import prompt_y_n
        msg = 'This will delete all role assignments under the subscription. Are you sure?'
        if not prompt_y_n(msg, default="n"):
            return

    scope = _build_role_scope(resource_group_name, scope,
                              assignments_client.config.subscription_id)
    assignments = _search_role_assignments(cmd.cli_ctx, assignments_client, definitions_client,
                                           scope, assignee, role, include_inherited,
                                           include_groups=False)

    if assignments:
        for a in assignments:
            assignments_client.delete_by_id(a.id)
    else:
        raise CLIError('No matched assignments were found to delete')


def _search_role_assignments(cli_ctx, assignments_client, definitions_client,
                             scope, assignee, role, include_inherited, include_groups):
    assignee_object_id = None
    if assignee:
        assignee_object_id = _resolve_object_id(cli_ctx, assignee, fallback_to_object_id=True)

    # https://docs.microsoft.com/en-us/azure/role-based-access-control/role-assignments-list-rest
    # "atScope()" and "principalId eq '{value}'" query cannot be used together (API limitation).
    # always use "scope" if provided, so we can get assignments beyond subscription e.g. management groups
    if scope:
        f = 'atScope()'
        if assignee_object_id and include_groups:
            f = f + " and assignedTo('{}')".format(assignee_object_id)
        assignments = list(assignments_client.list_for_scope(scope=scope, filter=f))
    elif assignee_object_id:
        if include_groups:
            f = "assignedTo('{}')".format(assignee_object_id)
        else:
            f = "principalId eq '{}'".format(assignee_object_id)
        assignments = list(assignments_client.list(filter=f))
    else:
        assignments = list(assignments_client.list())

    worker = MultiAPIAdaptor(cli_ctx)
    if assignments:
        assignments = [a for a in assignments if (
            not scope or
            include_inherited and re.match(worker.get_role_property(a, 'scope'), scope, re.I) or
            worker.get_role_property(a, 'scope').lower() == scope.lower()
        )]

        if role:
            role_id = _resolve_role_id(role, scope, definitions_client)
            assignments = [i for i in assignments if worker.get_role_property(i, 'role_definition_id') == role_id]

        # filter the assignee if "include_groups" is not provided because service side
        # does not accept filter "principalId eq and atScope()"
        if assignee_object_id and not include_groups:
            assignments = [i for i in assignments if worker.get_role_property(i, 'principal_id') == assignee_object_id]

    return assignments


def _build_role_scope(resource_group_name, scope, subscription_id):
    subscription_scope = '/subscriptions/' + subscription_id
    if scope:
        if resource_group_name:
            err = 'Resource group "{}" is redundant because scope is supplied'
            raise CLIError(err.format(resource_group_name))
        from azure.mgmt.core.tools import is_valid_resource_id
        if scope.startswith('/subscriptions/') and not is_valid_resource_id(scope):
            raise CLIError('Invalid scope. Please use --help to view the valid format.')
    elif resource_group_name:
        scope = subscription_scope + '/resourceGroups/' + resource_group_name
    else:
        scope = subscription_scope
    return scope


def _resolve_role_id(role, scope, definitions_client):
    role_id = None
    if re.match(r'/subscriptions/.+/providers/Microsoft.Authorization/roleDefinitions/',
                role, re.I):
        role_id = role
    else:
        if is_guid(role):
            role_id = '/subscriptions/{}/providers/Microsoft.Authorization/roleDefinitions/{}'.format(
                definitions_client.config.subscription_id, role)
        if not role_id:  # retrieve role id
            role_defs = list(definitions_client.list(scope, "roleName eq '{}'".format(role)))
            if not role_defs:
                raise CLIError("Role '{}' doesn't exist.".format(role))
            if len(role_defs) > 1:
                ids = [r.id for r in role_defs]
                err = "More than one role matches the given name '{}'. Please pick a value from '{}'"
                raise CLIError(err.format(role, ids))
            role_id = role_defs[0].id
    return role_id


def list_apps(cmd, client, app_id=None, display_name=None, identifier_uri=None, query_filter=None, include_all=None,
              show_mine=None):
    if show_mine:
        return list_owned_objects(client, '#microsoft.graph.application')
    sub_filters = []
    if query_filter:
        sub_filters.append(query_filter)
    if app_id:
        sub_filters.append("appId eq '{}'".format(app_id))
    if display_name:
        sub_filters.append("startswith(displayName,'{}')".format(display_name))
    if identifier_uri:
        sub_filters.append("identifierUris/any(s:s eq '{}')".format(identifier_uri))

    result = client.application_list(filter=' and '.join(sub_filters) if sub_filters else None)
    if sub_filters or include_all:
        return list(result)

    result = list(itertools.islice(result, 101))
    if len(result) == 101:
        logger.warning("The result is not complete. You can still use '--all' to get all of them with"
                       " long latency expected, or provide a filter through command arguments")
    return result[:100]


def list_application_owners(client, identifier):
    return client.application_owner_list(_resolve_application(client, identifier))


def add_application_owner(client, owner_object_id, identifier):
    app_object_id = _resolve_application(client, identifier)
    owners = client.application_owner_list(app_object_id)
    # Graph is not idempotent and fails with:
    #   One or more added object references already exist for the following modified properties: 'owners'
    # We make it idempotent.
    if not next((x for x in owners if x[ID] == owner_object_id), None):
        owner_url = _get_owner_url(client, owner_object_id)
        body = {"@odata.id": owner_url}
        client.application_owner_add(app_object_id, body)


def remove_application_owner(client, owner_object_id, identifier):
    app_object_id = _resolve_application(client, identifier)
    return client.application_owner_remove(app_object_id, owner_object_id)


def list_sps(cmd, client, spn=None, display_name=None, query_filter=None, show_mine=None, include_all=None):
    if show_mine:
        return list_owned_objects(client, '#microsoft.graph.servicePrincipal')

    sub_filters = []
    if query_filter:
        sub_filters.append(query_filter)
    if spn:
        sub_filters.append("servicePrincipalNames/any(c:c eq '{}')".format(spn))
    if display_name:
        sub_filters.append("startswith(displayName,'{}')".format(display_name))

    result = client.service_principal_list(filter=' and '.join(sub_filters) if sub_filters else None)

    if sub_filters or include_all:
        return result

    result = list(itertools.islice(result, 101))
    if len(result) == 101:
        logger.warning("The result is not complete. You can still use '--all' to get all of them with"
                       " long latency expected, or provide a filter through command arguments")
    return result[:100]


def list_owned_objects(client, object_type=None):
    result = client.owned_objects_list()
    if object_type:
        result = [r for r in result if r.get('@odata.type') and _match_odata_type(r.get('@odata.type'), object_type)]
    return result


def list_users(client, upn=None, display_name=None, query_filter=None):
    sub_filters = []
    if query_filter:
        sub_filters.append(query_filter)
    if upn:
        sub_filters.append("userPrincipalName eq '{}'".format(upn))
    if display_name:
        sub_filters.append("startswith(displayName,'{}')".format(display_name))

    return client.user_list(filter=' and '.join(sub_filters) if sub_filters else None)


def _set_user_properties(body, **kwargs):
    set_object_properties(user_property_map, body, **kwargs)

def create_user(client, user_principal_name, display_name, password,
                mail_nickname=None, immutable_id=None, force_change_password_next_login=False):
    '''
    :param mail_nickname: mail alias. default to user principal name
    '''
    mail_nickname = mail_nickname or user_principal_name.split('@')[0]
    body = {}
    _set_user_properties(body, user_principal_name=user_principal_name, display_name=display_name, password=password,
                         mail_nickname=mail_nickname, immutable_id=immutable_id,
                         force_change_password_next_login=force_change_password_next_login, account_enabled=True)
    return client.user_create(body)


def update_user(client, upn_or_object_id, display_name=None, force_change_password_next_login=None, password=None,
                account_enabled=None, mail_nickname=None):
    body = {}
    _set_user_properties(body, display_name=display_name, password=password, mail_nickname=mail_nickname,
                         force_change_password_next_login=force_change_password_next_login,
                         account_enabled=account_enabled)
    return client.user_patch(id=upn_or_object_id, body=body)


def show_user(client, upn_or_object_id):
    return client.user_get(id=upn_or_object_id)


def delete_user(client, upn_or_object_id):
    client.user_delete(id=upn_or_object_id)


def get_user_member_groups(client, upn_or_object_id, security_enabled_only=False):
    if not is_guid(upn_or_object_id):
        upn_or_object_id = client.user_get(upn_or_object_id)["id"]

    results = client.user_member_groups_get(id=upn_or_object_id)
    if security_enabled_only:
        results = [res for res in results if res["securityEnabled"]]
    return results


def create_group(client, display_name, mail_nickname, force=None, description=None):
    # workaround to ensure idempotent even AAD graph service doesn't support it
    if not force:
        matches = client.group_list(filter="displayName eq '{}' and mailNickname eq '{}'".format(display_name, mail_nickname))
        if matches:
            if len(matches) > 1:
                err = ('There is more than one group with the same display and nick names: "{}". '
                       'Please delete them first.')
                raise CLIError(err.format(', '.join([x.object_id for x in matches])))
            logger.warning('A group with the same display name and mail nickname already exists, returning.')
            return matches[0]

    body = {}
    set_object_properties(group_property_map, body, display_name=display_name,
                          mail_nickname=mail_nickname, description=description,
                          mail_enabled=False, security_enabled=True)

    return client.group_create(body=body)


def list_groups(client, display_name=None, query_filter=None):
    """List groups in the directory"""
    sub_filters = []
    if query_filter:
        sub_filters.append(query_filter)
    if display_name:
        sub_filters.append("startswith(displayName,'{}')".format(display_name))
    return client.group_list(filter=' and '.join(sub_filters) if sub_filters else None)


def get_group(client, object_id):
    """Get group information from the directory."""
    return client.group_get(id=object_id)


def delete_group(client, object_id):
    """Delete a group from the directory."""
    return client.group_delete(id=object_id)


def get_member_groups(client, object_id, security_enabled_only):
    """Get a collection of object IDs of groups of which the specified group is a member."""
    body = {
        "securityEnabledOnly": security_enabled_only
    }
    return client.directory_object_get_member_groups(id=object_id, body=body)


def list_group_owners(client, group_id):
    return client.group_owner_list(_resolve_group(client, group_id))


def add_group_owner(client, owner_object_id, group_id):
    group_object_id = _resolve_group(client, group_id)
    owners = client.group_owner_list(group_object_id)
    if not next((x for x in owners if x['id'] == owner_object_id), None):
        owner_url = client.base_url + '/users/{id}'.format(id=owner_object_id)
        body = {
            "@odata.id": owner_url
        }
        return client.group_owner_add(id=group_object_id, body=body)


def remove_group_owner(client, owner_object_id, group_id):
    return client.group_owner_remove(_resolve_group(client, group_id), owner_object_id)


def check_group_membership(client, group_id, member_object_id):
    body = {"groupIds": [group_id]}
    response = client.directory_object_check_member_groups(id=member_object_id, body=body)
    return {"value": response is not None and group_id in response}


def list_group_members(client, group_id):
    """Get the members of a group."""
    return client.group_member_list(id=group_id)


def add_group_member(client, group_id, member_object_id):
    """Add a member to a group."""
    member_url = client.base_url + '/directoryObjects/{id}'.format(id=member_object_id)
    body = {
        "@odata.id": member_url
    }
    return client.group_member_add(id=group_id, body=body)


def remove_group_member(client, group_id, member_object_id):
    """Remove a member from a group."""
    return client.group_member_remove(id=group_id, member_id=member_object_id)


def _resolve_group(client, identifier):
    if not is_guid(identifier):
        res = list(list_groups(client, display_name=identifier))
        if not res:
            raise CLIError('Group {} is not found in Graph '.format(identifier))
        if len(res) != 1:
            raise CLIError('More than 1 group objects has the display name of ' + identifier)
        identifier = res[0].object_id
    return identifier


def create_application(cmd, client, display_name, identifier_uris=None,
                       is_fallback_public_client=None, sign_in_audience=None,
                       # keyCredentials
                       key_value=None, key_type=None, key_usage=None, start_date=None, end_date=None,
                       key_display_name=None,
                       # web
                       web_home_page_url=None, web_redirect_uris=None,
                       enable_id_token_issuance=None, enable_access_token_issuance=None,
                       # publicClient
                       public_client_redirect_uris=None,
                       # JSON properties
                       app_roles=None, optional_claims=None, required_resource_accesses=None):

    graph_client = _graph_client_factory(cmd.cli_ctx)
    key_credentials, password_creds, required_accesses = None, None, None
    existing_apps = list_apps(cmd, client, display_name=display_name)
    if existing_apps:
        if identifier_uris:
            existing_apps = [x for x in existing_apps if set(identifier_uris).issubset(set(x['identifierUris']))]
        existing_apps = [x for x in existing_apps if x['displayName'] == display_name]
        if len(existing_apps) > 1:
            raise CLIError("More than one application have the same display name '{}': (id) {}, please remove "
                           'them first.'.format(display_name, ', '.join([x[ID] for x in existing_apps])))
        if len(existing_apps) == 1:
            logger.warning("Found an existing application instance: (id) %s. We will patch it.",
                           existing_apps[0][ID])
            body = update_application(
                existing_apps[0], display_name=display_name, identifier_uris=identifier_uris,
                is_fallback_public_client=is_fallback_public_client, sign_in_audience=sign_in_audience,
                # keyCredentials
                key_value=key_value, key_type=key_type, key_usage=key_usage,
                start_date=start_date, end_date=end_date,
                key_display_name=key_display_name,
                # web
                web_home_page_url=web_home_page_url, web_redirect_uris=web_redirect_uris,
                enable_id_token_issuance=enable_id_token_issuance,
                enable_access_token_issuance=enable_access_token_issuance,
                # publicClient
                public_client_redirect_uris=public_client_redirect_uris,
                # JSON properties
                app_roles=app_roles,
                optional_claims=optional_claims,
                required_resource_accesses=required_resource_accesses)
            patch_application(cmd, existing_apps[0][ID], body)

            # no need to resolve identifierUris or appId. Just use id.
            return client.application_get(existing_apps[0][ID])

    # identifierUris is no longer required, compared to AD Graph
    key_credentials = _build_key_credentials(
        key_value=key_value, key_type=key_type, key_usage=key_usage,
        start_date=start_date, end_date=end_date, display_name=key_display_name)

    body = {}

    _set_application_properties(
        body, display_name=display_name, identifier_uris=identifier_uris,
        is_fallback_public_client=is_fallback_public_client, sign_in_audience=sign_in_audience,
        # keyCredentials
        key_credentials=key_credentials,
        # web
        web_home_page_url=web_home_page_url, web_redirect_uris=web_redirect_uris,
        enable_id_token_issuance=enable_id_token_issuance,
        enable_access_token_issuance=enable_access_token_issuance,
        # publicClient
        public_client_redirect_uris=public_client_redirect_uris,
        # JSON properties
        app_roles=app_roles, optional_claims=optional_claims, required_resource_accesses=required_resource_accesses
    )

    try:
        result = graph_client.application_create(body)
    except GraphErrorException as ex:
        if 'insufficient privileges' in str(ex).lower():
            link = 'https://docs.microsoft.com/azure/azure-resource-manager/resource-group-create-service-principal-portal'  # pylint: disable=line-too-long
            raise CLIError("Directory permission is needed for the current user to register the application. "
                           "For how to configure, please refer '{}'. Original error: {}".format(link, ex))
        raise
    return result


def update_application(instance, display_name=None, identifier_uris=None,
                       is_fallback_public_client=None, sign_in_audience=None,
                       # keyCredentials
                       key_value=None, key_type=None, key_usage=None, start_date=None, end_date=None,
                       key_display_name=None,
                       # web
                       web_home_page_url=None, web_redirect_uris=None,
                       enable_id_token_issuance=None, enable_access_token_issuance=None,
                       # publicClient
                       public_client_redirect_uris=None,
                       # JSON properties
                       app_roles=None, optional_claims=None, required_resource_accesses=None):
    body = {}

    key_credentials = None
    if key_value:
        key_credentials = _build_key_credentials(
            key_value=key_value, key_type=key_type, key_usage=key_usage,
            start_date=start_date, end_date=end_date, display_name=key_display_name)

    _set_application_properties(
        body, display_name=display_name, identifier_uris=identifier_uris,
        is_fallback_public_client=is_fallback_public_client, sign_in_audience=sign_in_audience,
        # keyCredentials
        key_credentials=key_credentials,
        # web
        web_home_page_url=web_home_page_url, web_redirect_uris=web_redirect_uris,
        enable_id_token_issuance=enable_id_token_issuance,
        enable_access_token_issuance=enable_access_token_issuance,
        # publicClient
        public_client_redirect_uris=public_client_redirect_uris,
        # JSON properties
        app_roles=app_roles, optional_claims=optional_claims, required_resource_accesses=required_resource_accesses
    )

    return body


def patch_application(cmd, identifier, parameters):
    graph_client = _graph_client_factory(cmd.cli_ctx)
    object_id = _resolve_application(graph_client, identifier)
    return graph_client.application_patch(object_id, parameters)


def show_application(client, identifier):
    object_id = _resolve_application(client, identifier)
    result = client.application_get(object_id)
    return result


def delete_application(client, identifier):
    object_id = _resolve_application(client, identifier)
    client.application_delete(id=object_id)


def _resolve_application(client, identifier):
    """Resolve an application and return its id."""
    if is_guid(identifier):
        # it is either app id or object id, let us verify
        result = client.application_list(filter="appId eq '{}'".format(identifier))
        # If not found, this looks like an object id
        return result[0][ID] if result else identifier
    else:
        result = client.application_list(filter="identifierUris/any(s:s eq '{}')".format(identifier))
        if not result:
            error = CLIError("Application with identifier URI '{}' doesn't exist".format(identifier))
            error.status_code = 404  # Make sure CLI returns 3
            raise error
        return result[0][ID]


def reset_application_credential(cmd, client, identifier, create_cert=False, cert=None, years=None,
                                 end_date=None, keyvault=None, append=False, display_name=None):
    app = show_application(client, identifier)
    if not app:
        raise CLIError("can't find an application matching '{}'".format(identifier))
    result = _reset_credentials(
        cmd, app, client.application_password_add, client.application_password_remove,
        client.application_patch, create_cert=create_cert, cert=cert, years=years,
        end_date=end_date, keyvault=keyvault, append=append, display_name=display_name)
    result['tenant'] = client.tenant
    return result


def list_application_credentials(cmd, identifier, cert=False):
    # Also see: list_service_principal_credentials
    client = _graph_client_factory(cmd.cli_ctx)
    app = show_application(client, identifier)
    if cert:
        return app['keyCredentials']
    else:
        return app['passwordCredentials']


def delete_application_credential(cmd, client, identifier, key_id, cert=False):
    sp = show_application(client, identifier)
    _delete_credential(sp, client.application_password_remove, client.application_patch,
                       key_id=key_id, cert=cert)


def create_service_principal(cmd, identifier):
    return _create_service_principal(cmd.cli_ctx, identifier)


def patch_service_principal(cmd, identifier, parameters):
    graph_client = _graph_client_factory(cmd.cli_ctx)
    object_id = _resolve_service_principal(graph_client.service_principals, identifier)
    return graph_client.service_principals.update(object_id, parameters)


def _get_grant_permissions(client, client_sp_object_id=None, query_filter=None):
    query_filter = query_filter or ("clientId eq '{}'".format(client_sp_object_id) if client_sp_object_id else None)
    grant_info = client.oauth2_permission_grant_list(filter=query_filter)
    try:
        # Make the REST request immediately so that errors can be raised and handled.
        return list(grant_info)
    except CloudError as ex:
        if ex.status_code == 404:
            raise CLIError("Service principal with appId or objectId '{id}' doesn't exist. "
                           "If '{id}' is an appId, make sure an associated service principal is created "
                           "for the app. To create one, run `az ad sp create --id {id}`."
                           .format(id=client_sp_object_id))
        raise


def list_permissions(cmd, identifier):
    # the important and hard part is to tell users which permissions have been granted.
    # we will due diligence to dig out what matters

    graph_client = _graph_client_factory(cmd.cli_ctx)

    # first get the permission grant history
    client_sp_object_id = _resolve_service_principal(graph_client.service_principals, identifier)

    # get original permissions required by the application, we will cross check the history
    # and mark out granted ones
    graph_client = _graph_client_factory(cmd.cli_ctx)
    application = show_application(graph_client.applications, identifier)
    permissions = application.required_resource_access
    if permissions:
        grant_permissions = _get_grant_permissions(graph_client, client_sp_object_id=client_sp_object_id)
    for p in permissions:
        result = list(graph_client.service_principals.list(
            filter="servicePrincipalNames/any(c:c eq '{}')".format(p.resource_app_id)))
        expiry_time = 'N/A'
        if result:
            expiry_time = ', '.join([x.expiry_time for x in grant_permissions if
                                     x.resource_id == result[0].object_id])
        setattr(p, 'expiryTime', expiry_time)
    return permissions


def add_permission(client, identifier, api, api_permissions):
    # requiredResourceAccess property (requiredResourceAccess collection)
    #   requiredResourceAccess resource type
    #     resourceAppId   <- api
    #     resourceAccess property   (resourceAccess collection)
    #       resourceAccess resource type
    #         id            <- api_permissions
    #         type

    application = show_application(client, identifier)

    resource_access_list = []
    for e in api_permissions:
        access_id, access_type = e.split('=')
        resource_access = {
            "id": access_id,
            "type": access_type
        }
        resource_access_list.append(resource_access)

    required_resource_access_list = application['requiredResourceAccess']
    existing_required_resource_access = next((e for e in required_resource_access_list if e['resourceAppId'] == api),
                                             None)
    if existing_required_resource_access:
        existing_required_resource_access['resourceAccess'] += resource_access_list
    else:
        required_resource_access = {
            'resourceAppId': api,
            'resourceAccess': resource_access_list
        }
        required_resource_access_list.append(required_resource_access)
    body = {'requiredResourceAccess': required_resource_access_list}
    client.application_patch(application[ID], body)
    logger.warning('Invoking `az ad app permission grant --id %s --api %s` is needed to make the '
                   'change effective', identifier, api)


def delete_permission(client, identifier, api, api_permissions=None):
    application = show_application(client, identifier)
    required_resource_access_list = application['requiredResourceAccess']

    # Get the RequiredResourceAccess object whose resource_app_id == api
    existing_required_resource_access = next((e for e in required_resource_access_list if e['resourceAppId'] == api),
                                             None)

    if not existing_required_resource_access:
        # Silently pass if the api is not required.
        logger.warning("App %s doesn't require access to API %s.", identifier, api)
        return None

    if api_permissions:
        resource_access_list = existing_required_resource_access['resourceAccess']
        # Check if the user tries to delete any ResourceAccess that is not required.
        ra_ids = [ra[ID] for ra in resource_access_list]
        non_existing_ra_ids = [p for p in api_permissions if p not in ra_ids]
        if non_existing_ra_ids:
            logger.warning("App %s doesn't require access to API %s's permission %s.",
                           identifier, api, ', '.join(non_existing_ra_ids))
            if len(non_existing_ra_ids) == len(api_permissions):
                # Skip the REST call if nothing to remove
                return None

        # Remove specified ResourceAccess under RequiredResourceAccess.resource_access
        existing_required_resource_access['resourceAccess'] = \
            [ra for ra in resource_access_list if ra[ID] not in api_permissions]
        # Remove the RequiredResourceAccess if its resource_access is empty
        if not existing_required_resource_access['resourceAccess']:
            required_resource_access_list.remove(existing_required_resource_access)
    else:
        # Remove the whole RequiredResourceAccess
        required_resource_access_list.remove(existing_required_resource_access)

    body = {'requiredResourceAccess': required_resource_access_list}
    return client.application_patch(application[ID], body)


def admin_consent(cmd, client, identifier):
    from azure.cli.core.cloud import AZURE_PUBLIC_CLOUD
    from azure.cli.core.util import send_raw_request

    if cmd.cli_ctx.cloud.name != AZURE_PUBLIC_CLOUD.name:
        raise CLIError('This command is not yet supported on sovereign clouds')

    application = show_application(client, identifier)
    url = 'https://main.iam.ad.ext.azure.com/api/RegisteredApplications/{}/Consent?onBehalfOfAll=true'.format(
        application['appId'])
    send_raw_request(cmd.cli_ctx, 'post', url, resource='74658136-14ec-4630-ad9b-26e160ff0fc6')


def grant_application(cmd, client, identifier, api, consent_type=None, principal_id=None, scope=None):
    scope = scope or ['user_impersonation']
    # Get the Service Principal ObjectId for the client app
    client_sp_object_id = _resolve_service_principal(client, identifier)

    # Get the Service Principal ObjectId for resource app
    resource_sp_object_id = _resolve_service_principal(client, api)

    # ensure to remove the older grant
    # TODO: Filtering with clientId and resourceId removes too many.
    #   https://github.com/Azure/azure-cli/issues/20974
    grant_permissions = _get_grant_permissions(client, client_sp_object_id=client_sp_object_id)
    to_delete = [p[ID] for p in grant_permissions if p['clientId'] == client_sp_object_id and
                 p['resourceId'] == resource_sp_object_id]
    for p in to_delete:
        client.oauth2_permission_grant_delete(p)

    body = {
        "clientId": client_sp_object_id,
        "consentType": consent_type,
        "principalId": principal_id,
        "resourceId": resource_sp_object_id,
        "scope": ' '.join(scope)
    }
    return client.oauth2_permission_grant_create(body)  # pylint: disable=no-member


def list_permission_grants(client, identifier=None, query_filter=None, show_resource_name=None):
    if identifier and query_filter:
        raise CLIError('Please only use one of "--identifier" and "--filter", not both')
    client_sp_object_id = None
    if identifier:
        client_sp_object_id = _resolve_service_principal(client, identifier)
    result = _get_grant_permissions(client, client_sp_object_id=client_sp_object_id, query_filter=query_filter)
    result = list(result)
    if show_resource_name:
        for r in result:
            sp = client.service_principal_get(r['resourceId'])
            r['resourceDisplayName'] = sp['displayName']
    return result


def _create_service_principal(cli_ctx, identifier, resolve_app=True):
    client = _graph_client_factory(cli_ctx)
    app_id = identifier
    if resolve_app:
        if is_guid(identifier):
            result = list(client.application_list(filter="appId eq '{}'".format(identifier)))
        else:
            result = list(client.application_list(
                filter="identifierUris/any(s:s eq '{}')".format(identifier)))

        try:
            if not result:  # assume we get an object id
                result = [client.application_get(identifier)]
            app_id = result[0]['appId']
        except GraphErrorException:
            pass  # fallback to appid (maybe from an external tenant?)

    body = {
        "appId": app_id,
        "accountEnabled": True
    }
    return client.service_principal_create(body)


def show_service_principal(client, identifier):
    object_id = _resolve_service_principal(client, identifier)
    return client.service_principal_get(object_id)


def delete_service_principal(cmd, identifier):
    from azure.cli.core._profile import Profile
    client = _graph_client_factory(cmd.cli_ctx)
    sp_object_id = _resolve_service_principal(client, identifier)
    client.service_principal_delete(sp_object_id)
    return

    app_object_id = None
    try:
        app_object_id = _get_app_object_id_from_sp_object_id(client, sp_object_id)
    except CLIError as ex:
        logger.info("%s. Skip application deletion.", ex)

    profile = Profile()
    if not profile.is_tenant_level_account():
        assignments = list_role_assignments(cmd, assignee=identifier, show_all=True)
        if assignments:
            logger.warning('Removing role assignments')
            delete_role_assignments(cmd, [a[ID] for a in assignments])

    if app_object_id:  # delete the application, and AAD service will automatically clean up the SP
        logger.info("Deleting associated application %s", app_object_id)
        client.applications.delete(app_object_id)
    else:
        client.service_principals.delete(sp_object_id)


def reset_service_principal_credential(cmd, client, identifier, create_cert=False, cert=None, years=None,
                                       end_date=None, keyvault=None, append=False, display_name=None):
    sp = show_service_principal(client, identifier)
    if not sp:
        raise CLIError("can't find an service principal matching '{}'".format(identifier))
    result = _reset_credentials(
        cmd, sp,
        client.service_principal_password_add, client.service_principal_password_remove,
        client.service_principal_patch,
        create_cert=create_cert, cert=cert, years=years,
        end_date=end_date, keyvault=keyvault, append=append, display_name=display_name)
    result['tenant'] = client.tenant
    return result


def list_service_principal_credentials(cmd, identifier, cert=False):
    # Also see list_application_credentials
    client = _graph_client_factory(cmd.cli_ctx)
    sp = show_service_principal(client, identifier)
    if cert:
        return sp['keyCredentials']
    else:
        return sp['passwordCredentials']


def delete_service_principal_credential(cmd, client, identifier, key_id, cert=False):
    sp = show_service_principal(client, identifier)
    _delete_credential(sp, client.service_principal_password_remove, client.service_principal_patch,
                       key_id=key_id, cert=cert)


def _get_app_object_id_from_sp_object_id(client, sp_object_id):
    sp = client.service_principals.get(sp_object_id)
    result = list(client.applications.list(filter="appId eq '{}'".format(sp.app_id)))

    if result:
        return result[0].object_id
    raise CLIError("Can't find associated application id from '{}'".format(sp_object_id))


def list_service_principal_owners(client, identifier):
    sp_object_id = _resolve_service_principal(client, identifier)
    return client.service_principal_owner_list(sp_object_id)


# pylint: disable=inconsistent-return-statements
def create_service_principal_for_rbac(
        # pylint:disable=too-many-statements,too-many-locals, too-many-branches, unused-argument
        cmd, display_name=None, years=None, create_cert=False, cert=None, scopes=None, role=None,
        show_auth_for_sdk=None, skip_assignment=False, keyvault=None):
    import time

    if role and not scopes or not role and scopes:
        from azure.cli.core.azclierror import ArgumentUsageError
        raise ArgumentUsageError("Usage error: To create role assignments, specify both --role and --scopes.")

    graph_client = _graph_client_factory(cmd.cli_ctx)

    years = years or 1
    _RETRY_TIMES = 36
    existing_sps = None

    if not display_name:
        # No display name is provided, create a new one
        app_display_name = 'azure-cli-' + datetime.datetime.utcnow().strftime('%Y-%m-%d-%H-%M-%S')
    else:
        app_display_name = display_name
        # patch existing app with the same displayName to make the command idempotent
        query_exp = "displayName eq '{}'".format(display_name)
        existing_sps = list(graph_client.service_principal_list(filter=query_exp))

    app_start_date = datetime.datetime.now(datetime.timezone.utc)
    app_end_date = app_start_date + relativedelta(years=years or 1)

    use_cert = False
    public_cert_string = None
    password = None
    cert_file = None

    if cert or create_cert:
        # Key credential is created *at the same time* of application creation.
        # https://docs.microsoft.com/en-us/graph/application-rollkey-prooftoken
        use_cert = True
        public_cert_string, cert_file, cert_start_date, cert_end_date = \
            _process_certificate(
                cmd.cli_ctx, years, app_start_date, app_end_date, cert, create_cert, keyvault)

        app_start_date, app_end_date, cert_start_date, cert_end_date = \
            _validate_app_dates(app_start_date, app_end_date, cert_start_date, cert_end_date)

    aad_application = create_application(cmd,
                                         graph_client,
                                         app_display_name,
                                         key_value=public_cert_string,
                                         start_date=app_start_date,
                                         end_date=app_end_date)
    app_id = aad_application['appId']
    # logger.warning("Created application: appId=%s, id=%s, displayName=%s",
    #                app_id, aad_application[ID], aad_application['displayName'])

    # For existing applications, delete all passwords first.
    for cred in aad_application['passwordCredentials']:
        body = {"keyId": cred['keyId']}
        graph_client.application_password_remove(aad_application[ID], body)

    # Password credential is created *after* application creation.
    # https://docs.microsoft.com/en-us/graph/api/resources/passwordcredential
    if not use_cert:
        result = _application_add_password(graph_client, aad_application, app_start_date, app_end_date, 'rbac')
        password = result['secretText']

    # retry till server replication is done
    aad_sp = existing_sps[0] if existing_sps else None
    if not aad_sp:
        for retry_time in range(0, _RETRY_TIMES):
            try:
                aad_sp = _create_service_principal(cmd.cli_ctx, app_id, resolve_app=False)
                break
            except Exception as ex:  # pylint: disable=broad-except
                err_msg = str(ex)
                if retry_time < _RETRY_TIMES and (
                        ' does not reference ' in err_msg or
                        ' does not exist ' in err_msg or
                        'service principal being created must in the local tenant' in err_msg):
                    logger.warning("Creating service principal failed with error '%s'. Retrying: %s/%s",
                                   err_msg, retry_time + 1, _RETRY_TIMES)
                    time.sleep(5)
                else:
                    logger.warning(
                        "Creating service principal failed for '%s'. Trace followed:\n%s",
                        app_id, ex.response.headers
                        if hasattr(ex, 'response') else ex)  # pylint: disable=no-member
                    raise
    sp_oid = aad_sp[ID]
    # logger.warning("Created service principal: appId=%s, id=%s", aad_sp['appId'], sp_oid)

    if role:
        for scope in scopes:
            logger.warning("Creating '%s' role assignment under scope '%s'", role, scope)
            # retry till server replication is done
            for retry_time in range(0, _RETRY_TIMES):
                try:
                    _create_role_assignment(cmd.cli_ctx, role, sp_oid, None, scope, resolve_assignee=False,
                                            assignee_principal_type='ServicePrincipal')
                    break
                except Exception as ex:
                    if retry_time < _RETRY_TIMES and ' does not exist in the directory ' in str(ex):
                        time.sleep(5)
                        logger.warning('  Retrying role assignment creation: %s/%s', retry_time + 1,
                                       _RETRY_TIMES)
                        continue
                    if _error_caused_by_role_assignment_exists(ex):
                        logger.warning('  Role assignment already exists.\n')
                        break

                    # dump out history for diagnoses
                    logger.warning('  Role assignment creation failed.\n')
                    if getattr(ex, 'response', None) is not None:
                        logger.warning('  role assignment response headers: %s\n',
                                       ex.response.headers)  # pylint: disable=no-member
                    raise

    logger.warning(CREDENTIAL_WARNING)

    if show_auth_for_sdk:
        from azure.cli.core._profile import Profile
        profile = Profile(cli_ctx=cmd.cli_ctx)
        result = profile.get_sp_auth_info(scopes[0].split('/')[2] if scopes else None,
                                          app_id, password, cert_file)
        # sdk-auth file should be in json format all the time, hence the print
        print(json.dumps(result, indent=2))
        return

    result = {
        'appId': app_id,
        'password': password,
        'displayName': app_display_name,
        'tenant': graph_client.tenant
    }
    if cert_file:
        logger.warning(
            "Please copy %s to a safe place. When you run 'az login', provide the file path in the --password argument",
            cert_file)
        result['fileWithCertAndPrivateKey'] = cert_file
    return result


def _resolve_service_principal(client, identifier):
    """Resolve a service principal and return its id."""
    result = client.service_principal_list(filter="servicePrincipalNames/any(c:c eq '{}')".format(identifier))
    if result:
        return result[0][ID]
    if is_guid(identifier):
        return identifier  # assume an object id
    error = CLIError("Service principal '{}' doesn't exist".format(identifier))
    error.status_code = 404  # Make sure CLI returns 3
    raise error


def _process_certificate(cli_ctx, years, app_start_date, app_end_date, cert, create_cert, keyvault):
    # The rest of the scenarios involve certificates
    public_cert_string = None
    cert_file = None
    cert_start_date = None
    cert_end_date = None

    if cert and not keyvault:
        # 3 - User-supplied public cert data
        logger.debug("normalizing x509 certificate with fingerprint %s", cert.digest("sha1"))
        cert_start_date = dateutil.parser.parse(cert.get_notBefore().decode())
        cert_end_date = dateutil.parser.parse(cert.get_notAfter().decode())
        public_cert_string = _get_public(cert)
    elif create_cert and not keyvault:
        # 4 - Create local self-signed cert
        public_cert_string, cert_file, cert_start_date, cert_end_date = \
            _create_self_signed_cert(app_start_date, app_end_date)
    elif create_cert and keyvault:
        # 5 - Create self-signed cert in KeyVault
        public_cert_string, cert_file, cert_start_date, cert_end_date = \
            _create_self_signed_cert_with_keyvault(cli_ctx, years, keyvault, cert)
    elif keyvault:
        # 6 - Use existing cert from KeyVault
        kv_client = _get_keyvault_client(cli_ctx)
        vault_base = 'https://{}{}/'.format(keyvault, cli_ctx.cloud.suffixes.keyvault_dns)
        cert_obj = kv_client.get_certificate(vault_base, cert, '')
        public_cert_string = base64.b64encode(cert_obj.cer).decode('utf-8')  # pylint: disable=no-member
        cert_start_date = cert_obj.attributes.not_before  # pylint: disable=no-member
        cert_end_date = cert_obj.attributes.expires  # pylint: disable=no-member

    return public_cert_string, cert_file, cert_start_date, cert_end_date


def _error_caused_by_role_assignment_exists(ex):
    return getattr(ex, 'status_code', None) == 409 and 'role assignment already exists' in ex.message


def _validate_app_dates(app_start_date, app_end_date, cert_start_date, cert_end_date):

    if not cert_start_date and not cert_end_date:
        return app_start_date, app_end_date, None, None

    if cert_start_date > app_start_date:
        logger.warning('Certificate is not valid until %s. Adjusting key credential start date to match.',
                       cert_start_date)
        app_start_date = cert_start_date + datetime.timedelta(seconds=1)

    if cert_end_date < app_end_date:
        logger.warning('Certificate expires %s. Adjusting key credential end date to match.',
                       cert_end_date)
        app_end_date = cert_end_date - datetime.timedelta(seconds=1)

    return app_start_date, app_end_date, cert_start_date, cert_end_date


def _get_signed_in_user_object_id(graph_client):
    try:
        return graph_client.signed_in_user_get()[ID]
    except GraphErrorException:  # error could be possible if you logged in as a service principal
        pass


def _get_keyvault_client(cli_ctx):
    from azure.cli.command_modules.keyvault._client_factory import keyvault_data_plane_factory
    return keyvault_data_plane_factory(cli_ctx)


def _create_self_signed_cert(start_date, end_date):  # pylint: disable=too-many-locals
    from os import path
    import tempfile
    from OpenSSL import crypto
    from datetime import timedelta

    # Create a PEM file ~/tmpxxxxxxxx.pem with both PRIVATE KEY & CERTIFICATE so users can use to log in.
    # The PEM file looks like
    # -----BEGIN PRIVATE KEY-----
    # MIIEv...
    # -----END PRIVATE KEY-----
    # -----BEGIN CERTIFICATE-----
    # MIICo...
    # -----END CERTIFICATE-----

    # Leverage tempfile to produce a random file name. The temp file itself is automatically deleted.
    # There doesn't seem to be a good way to create a random file name without creating the file itself:
    # https://stackoverflow.com/questions/26541416/generate-temporary-file-names-without-creating-actual-file-in-python
    with tempfile.NamedTemporaryFile() as f:
        temp_file_name = f.name
    creds_file = path.join(path.expanduser("~"), path.basename(temp_file_name) + '.pem')

    # Create a key pair
    k = crypto.PKey()
    k.generate_key(crypto.TYPE_RSA, 2048)

    # Create a self-signed cert
    cert = crypto.X509()
    subject = cert.get_subject()
    # As long as it works, we skip fields C, ST, L, O, OU, which we have no reasonable defaults for
    subject.CN = 'CLI-Login'
    cert.set_serial_number(1000)
    asn1_format = '%Y%m%d%H%M%SZ'
    cert_start_date = start_date - timedelta(seconds=1)
    cert_end_date = end_date + timedelta(seconds=1)
    cert.set_notBefore(cert_start_date.strftime(asn1_format).encode('utf-8'))
    cert.set_notAfter(cert_end_date.strftime(asn1_format).encode('utf-8'))
    cert.set_issuer(cert.get_subject())
    cert.set_pubkey(k)
    cert.sign(k, 'sha1')

    cert_string = crypto.dump_certificate(crypto.FILETYPE_PEM, cert).decode()
    key_string = crypto.dump_privatekey(crypto.FILETYPE_PEM, k).decode()

    with os.fdopen(_open(creds_file), 'w+') as cf:
        cf.write(key_string)
        cf.write(cert_string)

    # Get rid of the header and tail for uploading to AAD: -----BEGIN CERTIFICATE-----, -----END CERTIFICATE-----
    cert_string = re.sub(r'-+[A-z\s]+-+', '', cert_string).strip()
    return cert_string, creds_file, cert_start_date, cert_end_date


def _create_self_signed_cert_with_keyvault(cli_ctx, years, keyvault, keyvault_cert_name):  # pylint: disable=too-many-locals
    import time

    kv_client = _get_keyvault_client(cli_ctx)
    cert_policy = {
        'issuer_parameters': {
            'name': 'Self'
        },
        'key_properties': {
            'exportable': True,
            'key_size': 2048,
            'key_type': 'RSA',
            'reuse_key': True
        },
        'lifetime_actions': [{
            'action': {
                'action_type': 'AutoRenew'
            },
            'trigger': {
                'days_before_expiry': 90
            }
        }],
        'secret_properties': {
            'content_type': 'application/x-pkcs12'
        },
        'x509_certificate_properties': {
            'key_usage': [
                'cRLSign',
                'dataEncipherment',
                'digitalSignature',
                'keyEncipherment',
                'keyAgreement',
                'keyCertSign'
            ],
            'subject': 'CN=KeyVault Generated',
            'validity_in_months': int(years * 12)
        }
    }
    vault_base_url = 'https://{}{}/'.format(keyvault, cli_ctx.cloud.suffixes.keyvault_dns)
    kv_client.create_certificate(vault_base_url, keyvault_cert_name, cert_policy)
    while kv_client.get_certificate_operation(vault_base_url, keyvault_cert_name).status != 'completed':  # pylint: disable=no-member, line-too-long
        time.sleep(5)

    cert = kv_client.get_certificate(vault_base_url, keyvault_cert_name, '')
    cert_string = base64.b64encode(cert.cer).decode('utf-8')  # pylint: disable=no-member
    cert_start_date = cert.attributes.not_before  # pylint: disable=no-member
    cert_end_date = cert.attributes.expires  # pylint: disable=no-member
    creds_file = None
    return (cert_string, creds_file, cert_start_date, cert_end_date)


def _try_x509_pem(cert):
    import OpenSSL.crypto
    try:
        return OpenSSL.crypto.load_certificate(OpenSSL.crypto.FILETYPE_PEM, cert)
    except OpenSSL.crypto.Error:
        # could not load the pem, try with headers
        try:
            pem_with_headers = '-----BEGIN CERTIFICATE-----\n' \
                               + cert + \
                               '-----END CERTIFICATE-----\n'
            return OpenSSL.crypto.load_certificate(OpenSSL.crypto.FILETYPE_PEM, pem_with_headers)
        except OpenSSL.crypto.Error:
            return None
    except UnicodeEncodeError:
        # this must be a binary encoding
        return None


def _try_x509_der(cert):
    import OpenSSL.crypto
    try:
        cert = base64.b64decode(cert)
        return OpenSSL.crypto.load_certificate(OpenSSL.crypto.FILETYPE_ASN1, cert)
    except OpenSSL.crypto.Error:
        return None


def _get_public(x509):
    import OpenSSL.crypto
    pem = OpenSSL.crypto.dump_certificate(OpenSSL.crypto.FILETYPE_PEM, x509)
    if isinstance(pem, bytes):
        pem = pem.decode("utf-8")
    stripped = pem.replace('-----BEGIN CERTIFICATE-----\n', '')
    stripped = stripped.replace('-----END CERTIFICATE-----\n', '')
    return stripped


def _get_principal_type_from_object_id(cli_ctx, assignee_object_id):
    client = _graph_client_factory(cli_ctx)
    try:
        result = _get_object_stubs(client, [assignee_object_id])
        if result:
            return result[0].object_type
    except CloudError:
        logger.warning('Failed to query --assignee-principal-type for --assignee-object-id %s by invoking Graph API.',
                       assignee_object_id)
    return None


def _resolve_object_id(cli_ctx, assignee, fallback_to_object_id=False):
    object_id, _ = _resolve_object_id_and_type(cli_ctx, assignee, fallback_to_object_id=fallback_to_object_id)
    return object_id


def _resolve_object_id_and_type(cli_ctx, assignee, fallback_to_object_id=False):
    client = _graph_client_factory(cli_ctx)
    try:
        # Try resolving as user
        if assignee.find('@') >= 0:  # looks like a user principal name
            result = list(client.user_list(filter="userPrincipalName eq '{}'".format(assignee)))
            if result:
                return result[0][ID], USER

        # Try resolving as service principal
        result = list(client.service_principal_list(
            filter="servicePrincipalNames/any(c:c eq '{}')".format(assignee)))
        if result:
            return result[0][ID], SERVICE_PRINCIPAL

        # Try resolving as object ID
        if is_guid(assignee):  # assume an object id, let us verify it
            result = _get_object_stubs(client, [assignee])
            if result:
                return result[0][ID], ODATA_TYPE_TO_PRINCIPAL_TYPE.get(result[0]['@odata.type'])

        # 2+ matches should never happen, so we only check 'no match' here
        raise CLIError("Cannot find user or service principal in graph database for '{assignee}'. "
                       "If the assignee is an appId, make sure the corresponding service principal is created "
                       "with 'az ad sp create --id {assignee}'.".format(assignee=assignee))
    except (CloudError, GraphErrorException):
        logger.warning('Failed to query %s by invoking Graph API. '
                       'If you don\'t have permission to query Graph API, please '
                       'specify --assignee-object-id and --assignee-principal-type.', assignee)
        if fallback_to_object_id and is_guid(assignee):
            logger.warning('Assuming %s as an object ID.', assignee)
            return assignee, None
        raise


def _get_object_stubs(graph_client, assignees):
    result = []
    assignees = list(assignees)  # callers could pass in a set
    for i in range(0, len(assignees), 1000):
        body = {
            "ids": assignees[i:i + 1000],
            # According to https://docs.microsoft.com/en-us/graph/api/directoryobject-getbyids,
            # directoryObject should work as all of the resource types defined in the directory, but it doesn't.
            "types": ['user', 'group', 'servicePrincipal', 'directoryObjectPartnerReference']
        }
        result.extend(list(graph_client.directory_object_get_by_ids(body)))
    return result


def _get_owner_url(client, owner_object_id):
    if '://' in owner_object_id:
        return owner_object_id
    return "{base_url}/directoryObjects/{id}".format(base_url=client.base_url, id=owner_object_id)


def _set_owner(cli_ctx, graph_client, asset_object_id, setter):
    signed_in_user_object_id = _get_signed_in_user_object_id(graph_client)
    if signed_in_user_object_id:
        setter(asset_object_id, _get_owner_url(cli_ctx, signed_in_user_object_id))


# for injecting test seems to produce predictable role assignment id for playback
def _gen_guid():
    return uuid.uuid4()


def show_signed_in_user(client):
    result = client.signed_in_user_get()
    return result


def _application_add_password(client, app, start_datetime, end_datetime, display_name):
    """Let graph service generate a random password."""
    body = {
        "passwordCredential": {
            "startDateTime": _datetime_to_utc(start_datetime),
            "endDateTime": _datetime_to_utc(end_datetime),
            "displayName": display_name
        }
    }
    result = client.application_password_add(app[ID], body)
    return result


def _set_application_properties(body, **kwargs):

    # Preprocess JSON properties
    if kwargs.get('app_roles'):
        kwargs['app_roles'] = _build_app_roles(kwargs['app_roles'])
    if kwargs.get('optional_claims'):
        kwargs['optional_claims'] = _build_optional_claims(kwargs['optional_claims'])
    if kwargs.get('required_resource_accesses'):
        kwargs['required_resource_accesses'] = _build_required_resource_accesses(kwargs['required_resource_accesses'])

    set_object_properties(application_property_map, body, **kwargs)


def _datetime_to_utc(dt):
    return dt.strftime('%Y-%m-%dT%H:%M:%SZ')


def _build_required_resource_accesses(required_resource_accesses):
    # https://docs.microsoft.com/en-us/graph/api/resources/requiredresourceaccess
    if isinstance(required_resource_accesses, dict):
        logger.info('Getting "requiredResourceAccess" from a full manifest')
        required_resource_accesses = required_resource_accesses.get('requiredResourceAccess', [])
    return required_resource_accesses


<<<<<<< HEAD
def _build_app_roles(app_roles):
    # https://docs.microsoft.com/en-us/graph/api/resources/approle
    if isinstance(app_roles, dict):
        logger.info('Getting "appRoles" from a full manifest')
        app_roles = app_roles.get('appRoles', [])
    for x in app_roles:
        # Make sure 'id' is specified as a GUID if not provided.
        if not x.get(ID):
            x[ID] = str(_gen_guid())
    return app_roles


def _build_optional_claims(optional_claims):
    # https://docs.microsoft.com/en-us/graph/api/resources/optionalclaim
    # https://docs.microsoft.com/en-us/azure/active-directory/develop/active-directory-optional-claims#configuring-optional-claims
    if 'optionalClaims' in optional_claims:
        logger.info('Getting "optionalClaims" from a full manifest')
        optional_claims = optional_claims.get('optionalClaims', [])
    return optional_claims


def _build_add_password_credential_body(display_name, start_datetime, end_datetime):
    # https://docs.microsoft.com/en-us/graph/api/resources/passwordcredential
    body = {
        "passwordCredential": {
            "displayName": display_name,
            "endDateTime": _datetime_to_utc(end_datetime),
            "startDateTime": _datetime_to_utc(start_datetime)
        }
    }
    return body


def _build_key_credentials(key_value=None, key_type=None, key_usage=None,
                           start_date=None, end_date=None, display_name=None):
    if not key_value:
        # No key credential should be set
        return []

    if not start_date:
        start_date = datetime.datetime.utcnow()
    elif isinstance(start_date, str):
        start_date = dateutil.parser.parse(start_date)

    if not end_date:
        end_date = start_date + relativedelta(years=1) - relativedelta(hours=24)
    elif isinstance(end_date, str):
        end_date = dateutil.parser.parse(end_date)

    key_type = key_type or 'AsymmetricX509Cert'
    key_usage = key_usage or 'Verify'

    # https://docs.microsoft.com/en-us/graph/api/resources/keycredential
    key_credential = {
        "@odata.type": "#microsoft.graph.keyCredential",
        "displayName": display_name,
        "endDateTime": _datetime_to_utc(end_date),
        "key": key_value,
        "keyId": str(_gen_guid()),
        "startDateTime": _datetime_to_utc(start_date),
        "type": key_type,
        "usage": key_usage
    }
    return [key_credential]


def _reset_credentials(cmd, graph_object, add_password_func, remove_password_func, patch_func,
                       create_cert=False, cert=None, years=None,
                       end_date=None, keyvault=None, append=False, display_name=None):
    """Reset passwordCredentials and keyCredentials properties for application or service principal.
    Application and service principal share the same interface for operating credentials.

    :param graph_object: The application or service principal object (dict).
    :param add_password_func: Add password API function.
    :param remove_password_func: Remove password API function.
    :param patch_func: Patch API function. Used to update keyCredentials.
    """

    # https://docs.microsoft.com/en-us/graph/api/resources/passwordcredential
    # https://docs.microsoft.com/en-us/graph/api/resources/keycredential
    # Only displayName should be set.
    # For passwordCredential, customKeyIdentifier is not applicable.
    # For keyCredential, customKeyIdentifier is automatically computed by Graph service as certificate thumbprint.
    # https://github.com/Azure/azure-cli/issues/20561

    app_start_date = datetime.datetime.now(datetime.timezone.utc)
    if years is not None and end_date is not None:
        raise CLIError('usage error: --years | --end-date')
    if end_date is None:
        years = years or 1
        app_end_date = app_start_date + relativedelta(years=years)
    else:
        app_end_date = dateutil.parser.parse(end_date)
        if app_end_date.tzinfo is None:
            app_end_date = app_end_date.replace(tzinfo=datetime.timezone.utc)
        years = (app_end_date - app_start_date).days / 365

    # Created password
    password = None
    # Created certificate
    cert_file = None

    if not append:
        # Delete all existing password
        for cred in graph_object['passwordCredentials']:
            body = {"keyId": cred['keyId']}
            remove_password_func(graph_object[ID], body)

    # By default, add password
    if not (cert or create_cert):
        body = _build_add_password_credential_body(display_name, app_start_date, app_end_date)
        add_password_result = add_password_func(graph_object[ID], body)
        password = add_password_result['secretText']
        key_id = add_password_result['keyId']

    else:
        public_cert_string, cert_file, cert_start_date, cert_end_date = \
            _process_certificate(cmd.cli_ctx, years, app_start_date, app_end_date, cert, create_cert,
                                 keyvault)

        app_start_date, app_end_date, cert_start_date, cert_end_date = \
            _validate_app_dates(app_start_date, app_end_date, cert_start_date, cert_end_date)

        key_creds = []
        if append:
            key_creds = graph_object['keyCredentials']

        new_key_creds = _build_key_credentials(
            key_value=public_cert_string, start_date=app_start_date, end_date=app_end_date, display_name=display_name)

        key_id = new_key_creds[0]['keyId']
        key_creds.extend(new_key_creds)

        patch_body = {
            'keyCredentials': key_creds
        }
        patch_func(graph_object[ID], body=patch_body)

    result = {
        'appId': graph_object['appId'],
        # 'keyId': key_id,
        'password': password
    }
    if cert_file:
        result['fileWithCertAndPrivateKey'] = cert_file

    logger.warning(CREDENTIAL_WARNING)
    return result


def _delete_credential(graph_object, remove_password_func, patch_function, key_id, cert=False):
    if cert:
        key_creds = graph_object['keyCredentials']

        to_delete = next((x for x in key_creds if x['keyId'] == key_id), None)
        if to_delete:
            key_creds.remove(to_delete)
            body = {
                'keyCredentials': key_creds
            }
            patch_function(graph_object[ID], body)
        print(graph_object)
        raise CLIError("'{}' doesn't exist in graph object '{}'.".format(
            key_id, graph_object[ID]))
    else:
        body = {
            "keyId": key_id
        }
        remove_password_func(graph_object[ID], body)


def _match_odata_type(odata_type, user_input):
    """Compare the @odata.type property of the object with the user's input.
    For example, a service principal object has
      "@odata.type": "#microsoft.graph.servicePrincipal"
    """
    odata_type = odata_type.lower()
    user_input = user_input.lower()
    # Full match "#microsoft.graph.servicePrincipal" == "#microsoft.graph.servicePrincipal"
    # Partial match "#microsoft.graph.servicePrincipal" ~= "servicePrincipal"
    return odata_type == user_input or odata_type.split('.')[-1] == user_input
=======
    password = first_character + ''.join(password_list)
    return password


def _open(location):
    """Open a file that only the current user can access."""
    # The 600 seems no-op on Windows, and that is fine.
    return os.open(location, os.O_RDWR | os.O_CREAT | os.O_TRUNC, 0o600)
>>>>>>> 75f70486
<|MERGE_RESOLUTION|>--- conflicted
+++ resolved
@@ -1793,7 +1793,6 @@
     return required_resource_accesses
 
 
-<<<<<<< HEAD
 def _build_app_roles(app_roles):
     # https://docs.microsoft.com/en-us/graph/api/resources/approle
     if isinstance(app_roles, dict):
@@ -1975,13 +1974,9 @@
     # Full match "#microsoft.graph.servicePrincipal" == "#microsoft.graph.servicePrincipal"
     # Partial match "#microsoft.graph.servicePrincipal" ~= "servicePrincipal"
     return odata_type == user_input or odata_type.split('.')[-1] == user_input
-=======
-    password = first_character + ''.join(password_list)
-    return password
 
 
 def _open(location):
     """Open a file that only the current user can access."""
     # The 600 seems no-op on Windows, and that is fine.
-    return os.open(location, os.O_RDWR | os.O_CREAT | os.O_TRUNC, 0o600)
->>>>>>> 75f70486
+    return os.open(location, os.O_RDWR | os.O_CREAT | os.O_TRUNC, 0o600)