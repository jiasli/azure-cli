#!/usr/bin/env python

# --------------------------------------------------------------------------------------------
# Copyright (c) Microsoft Corporation. All rights reserved.
# Licensed under the MIT License. See License.txt in the project root for license information.
# --------------------------------------------------------------------------------------------

from __future__ import print_function
from codecs import open
from setuptools import setup, find_packages

<<<<<<< HEAD
VERSION = "2.20.0.1"
=======
VERSION = "2.21.0"
>>>>>>> f721fd35

# If we have source, validate that our version numbers match
# This should prevent uploading releases with mismatched versions.
try:
    with open('azure/cli/core/__init__.py', 'r', encoding='utf-8') as f:
        content = f.read()
except OSError:
    pass
else:
    import re
    import sys

    m = re.search(r'__version__\s*=\s*[\'"](.+?)[\'"]', content)
    if not m:
        print('Could not find __version__ in azure/cli/core/__init__.py')
        sys.exit(1)
    if m.group(1) != VERSION:
        print('Expected __version__ = "{}"; found "{}"'.format(VERSION, m.group(1)))
        sys.exit(1)

CLASSIFIERS = [
    'Development Status :: 5 - Production/Stable',
    'Intended Audience :: Developers',
    'Intended Audience :: System Administrators',
    'Programming Language :: Python',
    'Programming Language :: Python :: 3',
    'Programming Language :: Python :: 3.6',
    'Programming Language :: Python :: 3.7',
    'Programming Language :: Python :: 3.8',
    'License :: OSI Approved :: MIT License',
]

DEPENDENCIES = [
    'adal~=1.2.6',
    'argcomplete~=1.8',
    'azure-cli-telemetry==1.0.6.*',
    'azure-common~=1.1',
    'azure-mgmt-core>=1.2.0,<2.0.0',
    'colorama~=0.4.1',
    'cryptography>=3.2,<3.4',
    'humanfriendly>=4.7,<10.0',
    'jmespath',
    'knack==0.8.0rc2',
<<<<<<< HEAD
    'azure-identity==1.5.0b2',
=======
    'msal>=1.10.0,<2.0.0',
    # Dependencies of the vendored subscription SDK
    # https://github.com/Azure/azure-sdk-for-python/blob/ab12b048ddf676fe0ccec16b2167117f0609700d/sdk/resources/azure-mgmt-resource/setup.py#L82-L86
    'msrest>=0.5.0',
>>>>>>> f721fd35
    'msrestazure>=0.6.3',
    'paramiko>=2.0.8,<3.0.0',
    'pkginfo>=1.5.0.1',
    'PyJWT==1.7.1',
    'pyopenssl>=17.1.0',  # https://github.com/pyca/pyopenssl/pull/612
    'requests~=2.22',
    'six~=1.12',
]

# dependencies for specific OSes
if not sys.platform.startswith('cygwin'):
    DEPENDENCIES.append('psutil~=5.7')

TESTS_REQUIRE = [
    'mock'
]

with open('README.rst', 'r', encoding='utf-8') as f:
    README = f.read()
with open('HISTORY.rst', 'r', encoding='utf-8') as f:
    HISTORY = f.read()

setup(
    name='azure-cli-core',
    version=VERSION,
    description='Microsoft Azure Command-Line Tools Core Module',
    long_description=README + '\n\n' + HISTORY,
    license='MIT',
    author='Microsoft Corporation',
    author_email='azpycli@microsoft.com',
    url='https://github.com/Azure/azure-cli',
    zip_safe=False,
    classifiers=CLASSIFIERS,
    packages=find_packages(exclude=["*.tests", "*.tests.*", "tests.*", "tests", "azure", "azure.cli"]),
    install_requires=DEPENDENCIES,
    python_requires='>=3.6.0',
    extras_require={
        "test": TESTS_REQUIRE,
    },
    tests_require=TESTS_REQUIRE,
    package_data={'azure.cli.core': ['auth_landing_pages/*.html']}
)<|MERGE_RESOLUTION|>--- conflicted
+++ resolved
@@ -9,11 +9,7 @@
 from codecs import open
 from setuptools import setup, find_packages
 
-<<<<<<< HEAD
-VERSION = "2.20.0.1"
-=======
-VERSION = "2.21.0"
->>>>>>> f721fd35
+VERSION = "2.21.0.1"
 
 # If we have source, validate that our version numbers match
 # This should prevent uploading releases with mismatched versions.
@@ -57,14 +53,10 @@
     'humanfriendly>=4.7,<10.0',
     'jmespath',
     'knack==0.8.0rc2',
-<<<<<<< HEAD
     'azure-identity==1.5.0b2',
-=======
-    'msal>=1.10.0,<2.0.0',
     # Dependencies of the vendored subscription SDK
     # https://github.com/Azure/azure-sdk-for-python/blob/ab12b048ddf676fe0ccec16b2167117f0609700d/sdk/resources/azure-mgmt-resource/setup.py#L82-L86
     'msrest>=0.5.0',
->>>>>>> f721fd35
     'msrestazure>=0.6.3',
     'paramiko>=2.0.8,<3.0.0',
     'pkginfo>=1.5.0.1',
