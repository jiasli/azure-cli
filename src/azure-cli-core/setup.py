--- conflicted
+++ resolved
@@ -54,11 +54,7 @@
     'jmespath',
     'knack~=0.11.0',
     'msal-extensions==1.2.0',
-<<<<<<< HEAD
-    'msal[broker]==1.29.0',
-=======
     'msal[broker]==1.30.0',
->>>>>>> 0a35d5f7
     'msrestazure~=0.6.4',
     'packaging>=20.9',
     'paramiko>=2.0.8,<4.0.0',
