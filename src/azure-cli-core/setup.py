#!/usr/bin/env python

# --------------------------------------------------------------------------------------------
# Copyright (c) Microsoft Corporation. All rights reserved.
# Licensed under the MIT License. See License.txt in the project root for license information.
# --------------------------------------------------------------------------------------------

from codecs import open
from setuptools import setup, find_packages

<<<<<<< HEAD
VERSION = "2.26.1.1"
=======
VERSION = "2.27.0"
>>>>>>> 87004321

# If we have source, validate that our version numbers match
# This should prevent uploading releases with mismatched versions.
try:
    with open('azure/cli/core/__init__.py', 'r', encoding='utf-8') as f:
        content = f.read()
except OSError:
    pass
else:
    import re
    import sys

    m = re.search(r'__version__\s*=\s*[\'"](.+?)[\'"]', content)
    if not m:
        print('Could not find __version__ in azure/cli/core/__init__.py')
        sys.exit(1)
    if m.group(1) != VERSION:
        print('Expected __version__ = "{}"; found "{}"'.format(VERSION, m.group(1)))
        sys.exit(1)

CLASSIFIERS = [
    'Development Status :: 5 - Production/Stable',
    'Intended Audience :: Developers',
    'Intended Audience :: System Administrators',
    'Programming Language :: Python',
    'Programming Language :: Python :: 3',
    'Programming Language :: Python :: 3.6',
    'Programming Language :: Python :: 3.7',
    'Programming Language :: Python :: 3.8',
    'Programming Language :: Python :: 3.9',
    'License :: OSI Approved :: MIT License',
]

DEPENDENCIES = [
    'adal~=1.2.7',
    'argcomplete~=1.8',
    'azure-cli-telemetry==1.0.6.*',
    'azure-common~=1.1',
    'azure-core==1.16.0',
    'azure-identity==1.6.0b3',
    'azure-mgmt-core==1.3.0b3',
    'cryptography>=3.2,<3.4',
    'humanfriendly>=4.7,<10.0',
    'jmespath',
    'knack~=0.8.2',
    'msal>=1.13.0,<2.0.0',
    'paramiko>=2.0.8,<3.0.0',
    'pkginfo>=1.5.0.1',
    'PyJWT>=2.1.0',
    'pyopenssl>=17.1.0',  # https://github.com/pyca/pyopenssl/pull/612
    'requests[socks]~=2.25.1',
    'six~=1.12',
    'urllib3[secure]>=1.26.5',
]

# dependencies for specific OSes
if not sys.platform.startswith('cygwin'):
    DEPENDENCIES.append('psutil~=5.8')


with open('README.rst', 'r', encoding='utf-8') as f:
    README = f.read()

setup(
    name='azure-cli-core',
    version=VERSION,
    description='Microsoft Azure Command-Line Tools Core Module',
    long_description=README,
    license='MIT',
    author='Microsoft Corporation',
    author_email='azpycli@microsoft.com',
    url='https://github.com/Azure/azure-cli',
    zip_safe=False,
    classifiers=CLASSIFIERS,
    packages=find_packages(exclude=["*.tests", "*.tests.*", "tests.*", "tests", "azure", "azure.cli"]),
    install_requires=DEPENDENCIES,
    python_requires='>=3.6.0',
    package_data={'azure.cli.core': ['auth_landing_pages/*.html']}
)<|MERGE_RESOLUTION|>--- conflicted
+++ resolved
@@ -8,11 +8,7 @@
 from codecs import open
 from setuptools import setup, find_packages
 
-<<<<<<< HEAD
-VERSION = "2.26.1.1"
-=======
-VERSION = "2.27.0"
->>>>>>> 87004321
+VERSION = "2.27.0.1"
 
 # If we have source, validate that our version numbers match
 # This should prevent uploading releases with mismatched versions.
