#!/usr/bin/env python

# --------------------------------------------------------------------------------------------
# Copyright (c) Microsoft Corporation. All rights reserved.
# Licensed under the MIT License. See License.txt in the project root for license information.
# --------------------------------------------------------------------------------------------

from __future__ import print_function
from codecs import open
from setuptools import setup, find_packages

VERSION = "2.20.0"

# If we have source, validate that our version numbers match
# This should prevent uploading releases with mismatched versions.
try:
    with open('azure/cli/core/__init__.py', 'r', encoding='utf-8') as f:
        content = f.read()
except OSError:
    pass
else:
    import re
    import sys

    m = re.search(r'__version__\s*=\s*[\'"](.+?)[\'"]', content)
    if not m:
        print('Could not find __version__ in azure/cli/core/__init__.py')
        sys.exit(1)
    if m.group(1) != VERSION:
        print('Expected __version__ = "{}"; found "{}"'.format(VERSION, m.group(1)))
        sys.exit(1)

CLASSIFIERS = [
    'Development Status :: 5 - Production/Stable',
    'Intended Audience :: Developers',
    'Intended Audience :: System Administrators',
    'Programming Language :: Python',
    'Programming Language :: Python :: 3',
    'Programming Language :: Python :: 3.6',
    'Programming Language :: Python :: 3.7',
    'Programming Language :: Python :: 3.8',
    'License :: OSI Approved :: MIT License',
]

DEPENDENCIES = [
    'adal~=1.2.6',
    'argcomplete~=1.8',
    'azure-cli-telemetry==1.0.6.*',
<<<<<<< HEAD
=======
    'azure-common~=1.1',
    'azure-mgmt-core>=1.2.0,<2.0.0',
    'colorama~=0.4.1',
>>>>>>> 5a82f8fd
    'cryptography>=3.2,<3.4',
    'humanfriendly>=4.7,<10.0',
    'jmespath',
    'knack==0.8.0rc2',
    'msal~=1.9',
    # Dependencies of the vendored subscription SDK
    # https://github.com/Azure/azure-sdk-for-python/blob/ab12b048ddf676fe0ccec16b2167117f0609700d/sdk/resources/azure-mgmt-resource/setup.py#L82-L86
    'msrest>=0.5.0',
    'msrestazure>=0.6.3',
    'paramiko>=2.0.8,<3.0.0',
    'pkginfo>=1.5.0.1',
    'PyJWT==1.7.1',
    'pyopenssl>=17.1.0',  # https://github.com/pyca/pyopenssl/pull/612
    'requests~=2.22',
    'six~=1.12',
]

# dependencies for specific OSes
if not sys.platform.startswith('cygwin'):
    DEPENDENCIES.append('psutil~=5.7')

TESTS_REQUIRE = [
    'mock'
]

with open('README.rst', 'r', encoding='utf-8') as f:
    README = f.read()
with open('HISTORY.rst', 'r', encoding='utf-8') as f:
    HISTORY = f.read()

setup(
    name='azure-cli-core',
    version=VERSION,
    description='Microsoft Azure Command-Line Tools Core Module',
    long_description=README + '\n\n' + HISTORY,
    license='MIT',
    author='Microsoft Corporation',
    author_email='azpycli@microsoft.com',
    url='https://github.com/Azure/azure-cli',
    zip_safe=False,
    classifiers=CLASSIFIERS,
    packages=find_packages(exclude=["*.tests", "*.tests.*", "tests.*", "tests", "azure", "azure.cli"]),
    install_requires=DEPENDENCIES,
    python_requires='>=3.6.0',
    extras_require={
        "test": TESTS_REQUIRE,
    },
    tests_require=TESTS_REQUIRE,
    package_data={'azure.cli.core': ['auth_landing_pages/*.html']}
)<|MERGE_RESOLUTION|>--- conflicted
+++ resolved
@@ -46,12 +46,8 @@
     'adal~=1.2.6',
     'argcomplete~=1.8',
     'azure-cli-telemetry==1.0.6.*',
-<<<<<<< HEAD
-=======
     'azure-common~=1.1',
     'azure-mgmt-core>=1.2.0,<2.0.0',
-    'colorama~=0.4.1',
->>>>>>> 5a82f8fd
     'cryptography>=3.2,<3.4',
     'humanfriendly>=4.7,<10.0',
     'jmespath',
