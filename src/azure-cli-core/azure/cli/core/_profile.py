--- conflicted
+++ resolved
@@ -766,14 +766,6 @@
             app = identity.get_service_principal_credential(username_or_sp_id)
             result = app.acquire_token_for_client(scopes, data=data)
 
-<<<<<<< HEAD
-=======
-            sp_id = username_or_sp_id
-            sp_credential = self._creds_cache.retrieve_cred_for_service_principal(sp_id)
-            cred = ServicePrincipalCredential(sp_id, secret_or_certificate=sp_credential, authority=authority)
-            result = cred.get_token(scopes=scopes, data=data)
-
->>>>>>> d9b907bd
         else:
             raise CLIError("Unknown identity type {}".format(identity_type))
 
