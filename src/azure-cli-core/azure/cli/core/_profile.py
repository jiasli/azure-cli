# --------------------------------------------------------------------------------------------
# Copyright (c) Microsoft Corporation. All rights reserved.
# Licensed under the MIT License. See License.txt in the project root for license information.
# --------------------------------------------------------------------------------------------

from __future__ import print_function

import collections
import errno
import json
import os
import os.path
import re
import string
from copy import deepcopy
from enum import Enum
from six.moves import BaseHTTPServer

from azure.cli.core._environment import get_config_dir
from azure.cli.core._session import ACCOUNT
from azure.cli.core.util import get_file_json, in_cloud_console, open_page_in_browser, can_launch_browser,\
    is_windows, is_wsl
from azure.cli.core.cloud import get_active_cloud, set_cloud_subscription

from knack.log import get_logger
from knack.util import CLIError

logger = get_logger(__name__)

# Names below are used by azure-xplat-cli to persist account information into
# ~/.azure/azureProfile.json or osx/keychainer or windows secure storage,
# which azure-cli will share.
# Please do not rename them unless you know what you are doing.
_IS_DEFAULT_SUBSCRIPTION = 'isDefault'
_SUBSCRIPTION_ID = 'id'
_SUBSCRIPTION_NAME = 'name'
# Tenant of the token which is used to list the subscription
_TENANT_ID = 'tenantId'
# Home tenant of the subscription, which maps to tenantId in 'Subscriptions - List REST API'
# https://docs.microsoft.com/en-us/rest/api/resources/subscriptions/list
_HOME_TENANT_ID = 'homeTenantId'
_MANAGED_BY_TENANTS = 'managedByTenants'
_USER_ENTITY = 'user'
_USER_NAME = 'name'
_CLOUD_SHELL_ID = 'cloudShellID'
_SUBSCRIPTIONS = 'subscriptions'
_INSTALLATION_ID = 'installationId'
_ENVIRONMENT_NAME = 'environmentName'
_STATE = 'state'
_USER_TYPE = 'type'
_USER = 'user'
_SERVICE_PRINCIPAL = 'servicePrincipal'
_SERVICE_PRINCIPAL_ID = 'servicePrincipalId'
_SERVICE_PRINCIPAL_TENANT = 'servicePrincipalTenant'
_SERVICE_PRINCIPAL_CERT_FILE = 'certificateFile'
_SERVICE_PRINCIPAL_CERT_THUMBPRINT = 'thumbprint'
_SERVICE_PRINCIPAL_CERT_SN_ISSUER_AUTH = 'useCertSNIssuerAuth'
_TOKEN_ENTRY_USER_ID = 'userId'
_TOKEN_ENTRY_TOKEN_TYPE = 'tokenType'
# This could mean either real access token, or client secret of a service principal
# This naming is no good, but can't change because xplat-cli does so.
_ACCESS_TOKEN = 'accessToken'
_REFRESH_TOKEN = 'refreshToken'

TOKEN_FIELDS_EXCLUDED_FROM_PERSISTENCE = ['familyName',
                                          'givenName',
                                          'isUserIdDisplayable',
                                          'tenantId']

_CLIENT_ID = '04b07795-8ddb-461a-bbee-02f9e1bf7b46'
_COMMON_TENANT = 'common'

_TENANT_LEVEL_ACCOUNT_NAME = 'N/A(tenant level account)'

_SYSTEM_ASSIGNED_IDENTITY = 'systemAssignedIdentity'
_USER_ASSIGNED_IDENTITY = 'userAssignedIdentity'
_ASSIGNED_IDENTITY_INFO = 'assignedIdentityInfo'

_AZ_LOGIN_MESSAGE = "Please run 'az login' to setup account."

_PROFILE_PATH = 'D:\\qianwen\\temp\\profile.json'

def load_subscriptions(cli_ctx, all_clouds=False, refresh=False):
    profile = Profile(cli_ctx=cli_ctx)
    if refresh:
        profile.refresh_accounts()
    subscriptions = profile.load_cached_subscriptions(all_clouds)
    return subscriptions


def _get_authority_url(cli_ctx, tenant):
    authority_url = cli_ctx.cloud.endpoints.active_directory
    is_adfs = bool(re.match('.+(/adfs|/adfs/)$', authority_url, re.I))
    if is_adfs:
        authority_url = authority_url.rstrip('/')  # workaround: ADAL is known to reject auth urls with trailing /
    else:
        authority_url = authority_url.rstrip('/') + '/' + (tenant or _COMMON_TENANT)
    return authority_url, is_adfs


def _authentication_context_factory(cli_ctx, tenant, cache):
    import adal
    authority_url, is_adfs = _get_authority_url(cli_ctx, tenant)
    return adal.AuthenticationContext(authority_url, cache=cache, api_version=None, validate_authority=(not is_adfs))


def _msal_authentication_context_factory(cli_ctx, tenant, cache):
    #import MSAL
    authority_url, is_adfs = _get_authority_url(cli_ctx, tenant)
    return adal.AuthenticationContext(authority_url, cache=cache, api_version=None, validate_authority=(not is_adfs))

_AUTH_CTX_FACTORY = _authentication_context_factory


def _load_tokens_from_file(file_path):
    if os.path.isfile(file_path):
        try:
            return get_file_json(file_path, throw_on_empty=False) or []
        except (CLIError, ValueError) as ex:
            raise CLIError("Failed to load token files. If you have a repro, please log an issue at "
                           "https://github.com/Azure/azure-cli/issues. At the same time, you can clean "
                           "up by running 'az account clear' and then 'az login'. (Inner Error: {})".format(ex))
    return []


def _delete_file(file_path):
    try:
        os.remove(file_path)
    except OSError as e:
        if e.errno != errno.ENOENT:
            raise


def get_credential_types(cli_ctx):

    class CredentialType(Enum):  # pylint: disable=too-few-public-methods
        cloud = get_active_cloud(cli_ctx)
        management = cli_ctx.cloud.endpoints.management
        rbac = cli_ctx.cloud.endpoints.active_directory_graph_resource_id

    return CredentialType


def _get_cloud_console_token_endpoint():
    return os.environ.get('MSI_ENDPOINT')


# pylint: disable=too-many-lines,too-many-instance-attributes
class Profile(object):

    _global_creds_cache = None

    def __init__(self, storage=None, auth_ctx_factory=None, use_global_creds_cache=True,
                 async_persist=True, cli_ctx=None):
        from azure.cli.core import get_default_cli

        self.cli_ctx = cli_ctx or get_default_cli()
        self._storage = storage or ACCOUNT
        self.auth_ctx_factory = auth_ctx_factory or _AUTH_CTX_FACTORY

        if use_global_creds_cache:
            # for perf, use global cache
            if not Profile._global_creds_cache:
                Profile._global_creds_cache = CredsCache(self.cli_ctx, self.auth_ctx_factory,
                                                         async_persist=async_persist)
            self._creds_cache = Profile._global_creds_cache
        else:
            self._creds_cache = CredsCache(self.cli_ctx, self.auth_ctx_factory, async_persist=async_persist)

        self._management_resource_uri = self.cli_ctx.cloud.endpoints.management
        self._ad_resource_uri = self.cli_ctx.cloud.endpoints.active_directory_resource_id
        self._ad = self.cli_ctx.cloud.endpoints.active_directory
        self._msi_creds = None

    def find_subscriptions_on_login(self,
                                    interactive,
                                    username,
                                    password,
                                    is_service_principal,
                                    tenant,
                                    use_device_code=False,
                                    allow_no_subscriptions=False,
                                    subscription_finder=None,
                                    use_cert_sn_issuer=None):
        from azure.cli.core._debug import allow_debug_adal_connection
        allow_debug_adal_connection()
        subscriptions = []

        if not subscription_finder:
            subscription_finder = SubscriptionFinder(self.cli_ctx,
                                                     self.auth_ctx_factory,
                                                     self._creds_cache.adal_token_cache)
        # MSAL : login
        if interactive:
            if not use_device_code and (in_cloud_console() or not can_launch_browser()):
                logger.info('Detect no GUI is available, so fall back to device code')
                use_device_code = True

            if not use_device_code:
                try:
                    authority_url, _ = _get_authority_url(self.cli_ctx, tenant)
                    subscriptions = subscription_finder.find_through_authorization_code_flow(
                        tenant, self._ad_resource_uri, authority_url)

                except RuntimeError:
                    use_device_code = True
                    logger.warning('Not able to launch a browser to log you in, falling back to device code...')

            if use_device_code:
                subscriptions = subscription_finder.find_through_interactive_flow(
                    tenant, self._ad_resource_uri)
        else:
            if is_service_principal:
                if not tenant:
                    raise CLIError('Please supply tenant using "--tenant"')
                sp_auth = ServicePrincipalAuth(password, use_cert_sn_issuer)
                subscriptions = subscription_finder.find_from_service_principal_id(
                    username, sp_auth, tenant, self._ad_resource_uri)

            else:
                subscriptions = subscription_finder.find_from_user_account(
                    username, password, tenant, self._ad_resource_uri)

        if not allow_no_subscriptions and not subscriptions:
            if username:
                msg = "No subscriptions found for {}.".format(username)
            else:
                # Don't show username if bare 'az login' is used
                msg = "No subscriptions found."
            raise CLIError(msg)

        if is_service_principal:
            self._creds_cache.save_service_principal_cred(sp_auth.get_entry_to_persist(username,
                                                                                       tenant))
        if self._creds_cache.adal_token_cache.has_state_changed:
            self._creds_cache.persist_cached_creds()

        if allow_no_subscriptions:
            t_list = [s.tenant_id for s in subscriptions]
            bare_tenants = [t for t in subscription_finder.tenants if t not in t_list]
            profile = Profile(cli_ctx=self.cli_ctx)
            tenant_accounts = profile._build_tenant_level_accounts(bare_tenants)  # pylint: disable=protected-access
            subscriptions.extend(tenant_accounts)
            if not subscriptions:
                return []

        consolidated = self._normalize_properties(subscription_finder.user_id, subscriptions,
                                                  is_service_principal, bool(use_cert_sn_issuer))

        self._set_subscriptions(consolidated)
        # use deepcopy as we don't want to persist these changes to file.
        return deepcopy(consolidated)

    def _normalize_properties(self, user, subscriptions, is_service_principal, cert_sn_issuer_auth=None,
                              user_assigned_identity_id=None):
        import sys
        consolidated = []
        for s in subscriptions:
            display_name = s.display_name
            if display_name is None:
                display_name = ''
            try:
                display_name.encode(sys.getdefaultencoding())
            except (UnicodeEncodeError, UnicodeDecodeError):  # mainly for Python 2.7 with ascii as the default encoding
                display_name = re.sub(r'[^\x00-\x7f]', lambda x: '?', display_name)

            subscription_dict = {
                _SUBSCRIPTION_ID: s.id.rpartition('/')[2],
                _SUBSCRIPTION_NAME: display_name,
                _STATE: s.state.value,
                _USER_ENTITY: {
                    _USER_NAME: user,
                    _USER_TYPE: _SERVICE_PRINCIPAL if is_service_principal else _USER
                },
                _IS_DEFAULT_SUBSCRIPTION: False,
                _TENANT_ID: s.tenant_id,
                _ENVIRONMENT_NAME: self.cli_ctx.cloud.name
            }
            # for Subscriptions - List REST API 2019-06-01's subscription account
            if subscription_dict[_SUBSCRIPTION_NAME] != _TENANT_LEVEL_ACCOUNT_NAME:
                if hasattr(s, 'home_tenant_id'):
                    subscription_dict[_HOME_TENANT_ID] = s.home_tenant_id
                if hasattr(s, 'managed_by_tenants'):
                    subscription_dict[_MANAGED_BY_TENANTS] = [{_TENANT_ID: t.tenant_id} for t in s.managed_by_tenants]

            consolidated.append(subscription_dict)

            if cert_sn_issuer_auth:
                consolidated[-1][_USER_ENTITY][_SERVICE_PRINCIPAL_CERT_SN_ISSUER_AUTH] = True
            if user_assigned_identity_id:
                consolidated[-1][_USER_ENTITY][_ASSIGNED_IDENTITY_INFO] = user_assigned_identity_id
        return consolidated

    def _build_tenant_level_accounts(self, tenants):
        result = []
        for t in tenants:
            s = self._new_account()
            s.id = '/subscriptions/' + t
            s.subscription = t
            s.tenant_id = t
            s.display_name = _TENANT_LEVEL_ACCOUNT_NAME
            result.append(s)
        return result

    def _new_account(self):
        from azure.cli.core.profiles import ResourceType, get_sdk
        SubscriptionType, StateType = get_sdk(self.cli_ctx, ResourceType.MGMT_RESOURCE_SUBSCRIPTIONS, 'Subscription',
                                              'SubscriptionState', mod='models')
        s = SubscriptionType()
        s.state = StateType.enabled
        return s

    def find_subscriptions_in_vm_with_msi(self, identity_id=None, allow_no_subscriptions=None):
        # pylint: disable=too-many-statements

        import jwt
        from requests import HTTPError
        from msrestazure.azure_active_directory import MSIAuthentication
        from msrestazure.tools import is_valid_resource_id
        resource = self.cli_ctx.cloud.endpoints.active_directory_resource_id

        if identity_id:
            if is_valid_resource_id(identity_id):
                msi_creds = MSIAuthentication(resource=resource, msi_res_id=identity_id)
                identity_type = MsiAccountTypes.user_assigned_resource_id
            else:
                authenticated = False
                try:
                    msi_creds = MSIAuthentication(resource=resource, client_id=identity_id)
                    identity_type = MsiAccountTypes.user_assigned_client_id
                    authenticated = True
                except HTTPError as ex:
                    if ex.response.reason == 'Bad Request' and ex.response.status == 400:
                        logger.info('Sniff: not an MSI client id')
                    else:
                        raise

                if not authenticated:
                    try:
                        identity_type = MsiAccountTypes.user_assigned_object_id
                        msi_creds = MSIAuthentication(resource=resource, object_id=identity_id)
                        authenticated = True
                    except HTTPError as ex:
                        if ex.response.reason == 'Bad Request' and ex.response.status == 400:
                            logger.info('Sniff: not an MSI object id')
                        else:
                            raise

                if not authenticated:
                    raise CLIError('Failed to connect to MSI, check your managed service identity id.')

        else:
            # msal : msi
            identity_type = MsiAccountTypes.system_assigned
            from azure.identity import AuthenticationRequiredError, ManagedIdentityCredential
            # msi_cred = MSIAuthentication(resource=resource)
            msi_cred = ManagedIdentityCredential()

        token_entry = msi_cred.get_token('https://management.azure.com/.default')
        token = token_entry.token
        logger.info('MSI: token was retrieved. Now trying to initialize local accounts...')
        decode = jwt.decode(token, verify=False, algorithms=['RS256'])
        tenant = decode['tid']

        subscription_finder = SubscriptionFinder(self.cli_ctx, self.auth_ctx_factory, None)
        subscriptions = subscription_finder.find_from_raw_token(tenant, token)
        base_name = ('{}-{}'.format(identity_type, identity_id) if identity_id else identity_type)
        user = _USER_ASSIGNED_IDENTITY if identity_id else _SYSTEM_ASSIGNED_IDENTITY
        if not subscriptions:
            if allow_no_subscriptions:
                subscriptions = self._build_tenant_level_accounts([tenant])
            else:
                raise CLIError('No access was configured for the VM, hence no subscriptions were found. '
                               "If this is expected, use '--allow-no-subscriptions' to have tenant level access.")

        consolidated = self._normalize_properties(user, subscriptions, is_service_principal=True,
                                                  user_assigned_identity_id=base_name)
        self._set_subscriptions(consolidated)
        return deepcopy(consolidated)

    def find_subscriptions_in_cloud_console(self):
        import jwt

        _, token, _ = self._get_token_from_cloud_shell(self.cli_ctx.cloud.endpoints.active_directory_resource_id)
        logger.info('MSI: token was retrieved. Now trying to initialize local accounts...')
        decode = jwt.decode(token, verify=False, algorithms=['RS256'])
        tenant = decode['tid']

        subscription_finder = SubscriptionFinder(self.cli_ctx, self.auth_ctx_factory, None)
        subscriptions = subscription_finder.find_from_raw_token(tenant, token)
        if not subscriptions:
            raise CLIError('No subscriptions were found in the cloud shell')
        user = decode.get('unique_name', 'N/A')

        consolidated = self._normalize_properties(user, subscriptions, is_service_principal=False)
        for s in consolidated:
            s[_USER_ENTITY][_CLOUD_SHELL_ID] = True
        self._set_subscriptions(consolidated)
        return deepcopy(consolidated)

    def _get_token_from_cloud_shell(self, resource):  # pylint: disable=no-self-use
        from msrestazure.azure_active_directory import MSIAuthentication
        auth = MSIAuthentication(resource=resource)
        auth.set_token()
        token_entry = auth.token
        return (token_entry['token_type'], token_entry['access_token'], token_entry)

    def _set_subscriptions(self, new_subscriptions, merge=True, secondary_key_name=None):

        def _get_key_name(account, secondary_key_name):
            return (account[_SUBSCRIPTION_ID] if secondary_key_name is None
                    else '{}-{}'.format(account[_SUBSCRIPTION_ID], account[secondary_key_name]))

        def _match_account(account, subscription_id, secondary_key_name, secondary_key_val):
            return (account[_SUBSCRIPTION_ID] == subscription_id and
                    (secondary_key_val is None or account[secondary_key_name] == secondary_key_val))

        existing_ones = self.load_cached_subscriptions(all_clouds=True)
        active_one = next((x for x in existing_ones if x.get(_IS_DEFAULT_SUBSCRIPTION)), None)
        active_subscription_id = active_one[_SUBSCRIPTION_ID] if active_one else None
        active_secondary_key_val = active_one[secondary_key_name] if (active_one and secondary_key_name) else None
        active_cloud = self.cli_ctx.cloud
        default_sub_id = None

        # merge with existing ones
        if merge:
            dic = collections.OrderedDict((_get_key_name(x, secondary_key_name), x) for x in existing_ones)
        else:
            dic = collections.OrderedDict()

        dic.update((_get_key_name(x, secondary_key_name), x) for x in new_subscriptions)
        subscriptions = list(dic.values())
        if subscriptions:
            if active_one:
                new_active_one = next(
                    (x for x in new_subscriptions if _match_account(x, active_subscription_id, secondary_key_name,
                                                                    active_secondary_key_val)), None)

                for s in subscriptions:
                    s[_IS_DEFAULT_SUBSCRIPTION] = False

                if not new_active_one:
                    new_active_one = Profile._pick_working_subscription(new_subscriptions)
            else:
                new_active_one = Profile._pick_working_subscription(new_subscriptions)

            new_active_one[_IS_DEFAULT_SUBSCRIPTION] = True
            default_sub_id = new_active_one[_SUBSCRIPTION_ID]

            set_cloud_subscription(self.cli_ctx, active_cloud.name, default_sub_id)
        self._storage[_SUBSCRIPTIONS] = subscriptions

    @staticmethod
    def _pick_working_subscription(subscriptions):
        from azure.mgmt.resource.subscriptions.models import SubscriptionState
        s = next((x for x in subscriptions if x.get(_STATE) == SubscriptionState.enabled.value), None)
        return s or subscriptions[0]

    def is_tenant_level_account(self):
        return self.get_subscription()[_SUBSCRIPTION_NAME] == _TENANT_LEVEL_ACCOUNT_NAME

    def set_active_subscription(self, subscription):  # take id or name
        subscriptions = self.load_cached_subscriptions(all_clouds=True)
        active_cloud = self.cli_ctx.cloud
        subscription = subscription.lower()
        result = [x for x in subscriptions
                  if subscription in [x[_SUBSCRIPTION_ID].lower(),
                                      x[_SUBSCRIPTION_NAME].lower()] and
                  x[_ENVIRONMENT_NAME] == active_cloud.name]

        if len(result) != 1:
            raise CLIError("The subscription of '{}' {} in cloud '{}'.".format(
                subscription, "doesn't exist" if not result else 'has more than one match', active_cloud.name))

        for s in subscriptions:
            s[_IS_DEFAULT_SUBSCRIPTION] = False
        result[0][_IS_DEFAULT_SUBSCRIPTION] = True

        set_cloud_subscription(self.cli_ctx, active_cloud.name, result[0][_SUBSCRIPTION_ID])
        self._storage[_SUBSCRIPTIONS] = subscriptions

    def logout(self, user_or_sp):
        subscriptions = self.load_cached_subscriptions(all_clouds=True)
        result = [x for x in subscriptions
                  if user_or_sp.lower() == x[_USER_ENTITY][_USER_NAME].lower()]
        subscriptions = [x for x in subscriptions if x not in result]

        self._storage[_SUBSCRIPTIONS] = subscriptions
        self._creds_cache.remove_cached_creds(user_or_sp)

    def logout_all(self):
        self._storage[_SUBSCRIPTIONS] = []
        self._creds_cache.remove_all_cached_creds()

    def load_cached_subscriptions(self, all_clouds=False):
        subscriptions = self._storage.get(_SUBSCRIPTIONS) or []
        active_cloud = self.cli_ctx.cloud
        cached_subscriptions = [sub for sub in subscriptions
                                if all_clouds or sub[_ENVIRONMENT_NAME] == active_cloud.name]
        # use deepcopy as we don't want to persist these changes to file.
        return deepcopy(cached_subscriptions)

    def get_current_account_user(self):
        try:
            active_account = self.get_subscription()
        except CLIError:
            raise CLIError('There are no active accounts.')

        return active_account[_USER_ENTITY][_USER_NAME]

    def get_subscription(self, subscription=None):  # take id or name
        subscriptions = self.load_cached_subscriptions()
        if not subscriptions:
            raise CLIError(_AZ_LOGIN_MESSAGE)

        result = [x for x in subscriptions if (
            not subscription and x.get(_IS_DEFAULT_SUBSCRIPTION) or
            subscription and subscription.lower() in [x[_SUBSCRIPTION_ID].lower(), x[
                _SUBSCRIPTION_NAME].lower()])]
        if not result and subscription:
            raise CLIError("Subscription '{}' not found. "
                           "Check the spelling and casing and try again.".format(subscription))
        if not result and not subscription:
            raise CLIError("No subscription found. Run 'az account set' to select a subscription.")
        if len(result) > 1:
            raise CLIError("Multiple subscriptions with the name '{}' found. "
                           "Specify the subscription ID.".format(subscription))
        return result[0]

    def get_subscription_id(self, subscription=None):  # take id or name
        return self.get_subscription(subscription)[_SUBSCRIPTION_ID]

    def get_access_token_for_resource(self, username, tenant, resource):
        tenant = tenant or 'common'
        _, access_token, _ = self._creds_cache.retrieve_token_for_user(
            username, tenant, resource)
        return access_token

    @staticmethod
    def _try_parse_msi_account_name(account):
        msi_info, user = account[_USER_ENTITY].get(_ASSIGNED_IDENTITY_INFO), account[_USER_ENTITY].get(_USER_NAME)

        if user in [_SYSTEM_ASSIGNED_IDENTITY, _USER_ASSIGNED_IDENTITY]:
            if not msi_info:
                msi_info = account[_SUBSCRIPTION_NAME]  # fall back to old persisting way
            parts = msi_info.split('-', 1)
            if parts[0] in MsiAccountTypes.valid_msi_account_types():
                return parts[0], (None if len(parts) <= 1 else parts[1])
        return None, None

    def get_login_credentials(self, resource=None, subscription_id=None, aux_subscriptions=None, aux_tenants=None):
        if aux_tenants and aux_subscriptions:
            raise CLIError("Please specify only one of aux_subscriptions and aux_tenants, not both")

        account = self.get_subscription(subscription_id)
        user_type = account[_USER_ENTITY][_USER_TYPE]
        username_or_sp_id = account[_USER_ENTITY][_USER_NAME]
        resource = resource or self.cli_ctx.cloud.endpoints.active_directory_resource_id

        identity_type, identity_id = Profile._try_parse_msi_account_name(account)

        external_tenants_info = []
        if aux_tenants:
            external_tenants_info = [tenant for tenant in aux_tenants if tenant != account[_TENANT_ID]]
        if aux_subscriptions:
            ext_subs = [aux_sub for aux_sub in aux_subscriptions if aux_sub != subscription_id]
            for ext_sub in ext_subs:
                sub = self.get_subscription(ext_sub)
                if sub[_TENANT_ID] != account[_TENANT_ID]:
                    external_tenants_info.append(sub[_TENANT_ID])

        if identity_type is None:
            def _retrieve_token():
                if in_cloud_console() and account[_USER_ENTITY].get(_CLOUD_SHELL_ID):
                    return self._get_token_from_cloud_shell(resource)
                if user_type == _USER:
                    # msal : get token
                    return self._creds_cache.retrieve_msal_token_for_user(username_or_sp_id,
                                                                          account[_TENANT_ID], account['environment'],
                                                                          account['home_account_id'], resource)
                use_cert_sn_issuer = account[_USER_ENTITY].get(_SERVICE_PRINCIPAL_CERT_SN_ISSUER_AUTH)
                return self._creds_cache.retrieve_token_for_service_principal(username_or_sp_id, resource,
                                                                              account[_TENANT_ID],
                                                                              use_cert_sn_issuer)

            def _retrieve_tokens_from_external_tenants():
                external_tokens = []
                for sub_tenant_id in external_tenants_info:
                    if user_type == _USER:
                        external_tokens.append(self._creds_cache.retrieve_token_for_user(
                            username_or_sp_id, sub_tenant_id, resource))
                    else:
                        external_tokens.append(self._creds_cache.retrieve_token_for_service_principal(
                            username_or_sp_id, resource, sub_tenant_id, resource))
                return external_tokens

            from azure.cli.core.adal_authentication import AdalAuthentication
            auth_object = AdalAuthentication(_retrieve_token,
                                             _retrieve_tokens_from_external_tenants if external_tenants_info else None)
        else:
            if self._msi_creds is None:
                # MSAL : msi
                logger.warning("MSAL : msi")
                def _retrieve_token_msi():
                    from azure.identity import AuthenticationRequiredError, ManagedIdentityCredential
                    # msi_cred = MSIAuthentication(resource=resource)
                    msi_cred = ManagedIdentityCredential()
                    token_entry = msi_cred.get_token('https://management.azure.com/.default')
                    # token_entry = sp_auth.acquire_token(context, resource, sp_id)
                    return 'Bearer', token_entry.token, token_entry
                # self._msi_creds = MsiAccountTypes.msi_auth_factory(identity_type, identity_id, resource)
                from azure.cli.core.adal_authentication import AdalAuthentication
                auth_object = AdalAuthentication(_retrieve_token_msi,
                                                 _retrieve_token_msi if external_tenants_info else None)

        return (auth_object,
                str(account[_SUBSCRIPTION_ID]),
                str(account[_TENANT_ID]))

    def get_refresh_token(self, resource=None,
                          subscription=None):
        account = self.get_subscription(subscription)
        user_type = account[_USER_ENTITY][_USER_TYPE]
        username_or_sp_id = account[_USER_ENTITY][_USER_NAME]
        resource = resource or self.cli_ctx.cloud.endpoints.active_directory_resource_id

        if user_type == _USER:
            _, _, token_entry = self._creds_cache.retrieve_token_for_user(
                username_or_sp_id, account[_TENANT_ID], resource)
            return None, token_entry.get(_REFRESH_TOKEN), token_entry[_ACCESS_TOKEN], str(account[_TENANT_ID])

        sp_secret = self._creds_cache.retrieve_secret_of_service_principal(username_or_sp_id)
        return username_or_sp_id, sp_secret, None, str(account[_TENANT_ID])

    def get_raw_token(self, resource=None, subscription=None, tenant=None):
        if subscription and tenant:
            raise CLIError("Please specify only one of subscription and tenant, not both")
        account = self.get_subscription(subscription)
        user_type = account[_USER_ENTITY][_USER_TYPE]
        username_or_sp_id = account[_USER_ENTITY][_USER_NAME]
        resource = resource or self.cli_ctx.cloud.endpoints.active_directory_resource_id

        identity_type, identity_id = Profile._try_parse_msi_account_name(account)
        if identity_type:
            # MSI
            if tenant:
                raise CLIError("Tenant shouldn't be specified for MSI account")
            msi_creds = MsiAccountTypes.msi_auth_factory(identity_type, identity_id, resource)
            msi_creds.set_token()
            token_entry = msi_creds.token
            creds = (token_entry['token_type'], token_entry['access_token'], token_entry)
        elif in_cloud_console() and account[_USER_ENTITY].get(_CLOUD_SHELL_ID):
            # Cloud Shell
            if tenant:
                raise CLIError("Tenant shouldn't be specified for Cloud Shell account")
            creds = self._get_token_from_cloud_shell(resource)
        else:
            tenant_dest = tenant if tenant else account[_TENANT_ID]
            if user_type == _USER:
                # User
                creds = self._creds_cache.retrieve_token_for_user(username_or_sp_id,
                                                                  tenant_dest, resource)
            else:
                # Service Principal
                creds = self._creds_cache.retrieve_token_for_service_principal(username_or_sp_id,
                                                                               resource,
                                                                               tenant_dest)
        return (creds,
                None if tenant else str(account[_SUBSCRIPTION_ID]),
                str(tenant if tenant else account[_TENANT_ID]))

    def refresh_accounts(self, subscription_finder=None):
        subscriptions = self.load_cached_subscriptions()
        to_refresh = subscriptions

        from azure.cli.core._debug import allow_debug_adal_connection
        allow_debug_adal_connection()
        subscription_finder = subscription_finder or SubscriptionFinder(self.cli_ctx,
                                                                        self.auth_ctx_factory,
                                                                        self._creds_cache.adal_token_cache)
        refreshed_list = set()
        result = []
        for s in to_refresh:
            user_name = s[_USER_ENTITY][_USER_NAME]
            if user_name in refreshed_list:
                continue
            refreshed_list.add(user_name)
            is_service_principal = (s[_USER_ENTITY][_USER_TYPE] == _SERVICE_PRINCIPAL)
            tenant = s[_TENANT_ID]
            subscriptions = []
            try:
                if is_service_principal:
                    sp_auth = ServicePrincipalAuth(self._creds_cache.retrieve_secret_of_service_principal(user_name))
                    subscriptions = subscription_finder.find_from_service_principal_id(user_name, sp_auth, tenant,
                                                                                       self._ad_resource_uri)
                else:
                    subscriptions = subscription_finder.find_from_user_account(user_name, None, None,
                                                                               self._ad_resource_uri)
            except Exception as ex:  # pylint: disable=broad-except
                logger.warning("Refreshing for '%s' failed with an error '%s'. The existing accounts were not "
                               "modified. You can run 'az login' later to explicitly refresh them", user_name, ex)
                result += deepcopy([r for r in to_refresh if r[_USER_ENTITY][_USER_NAME] == user_name])
                continue

            if not subscriptions:
                if s[_SUBSCRIPTION_NAME] == _TENANT_LEVEL_ACCOUNT_NAME:
                    subscriptions = self._build_tenant_level_accounts([s[_TENANT_ID]])

                if not subscriptions:
                    continue

            consolidated = self._normalize_properties(subscription_finder.user_id,
                                                      subscriptions,
                                                      is_service_principal)
            result += consolidated

        if self._creds_cache.adal_token_cache.has_state_changed:
            self._creds_cache.persist_cached_creds()

        self._set_subscriptions(result, merge=False)

    def get_sp_auth_info(self, subscription_id=None, name=None, password=None, cert_file=None):
        from collections import OrderedDict
        account = self.get_subscription(subscription_id)

        # is the credential created through command like 'create-for-rbac'?
        result = OrderedDict()
        if name and (password or cert_file):
            result['clientId'] = name
            if password:
                result['clientSecret'] = password
            else:
                result['clientCertificate'] = cert_file
            result['subscriptionId'] = subscription_id or account[_SUBSCRIPTION_ID]
        else:  # has logged in through cli
            user_type = account[_USER_ENTITY].get(_USER_TYPE)
            if user_type == _SERVICE_PRINCIPAL:
                result['clientId'] = account[_USER_ENTITY][_USER_NAME]
                sp_auth = ServicePrincipalAuth(self._creds_cache.retrieve_secret_of_service_principal(
                    account[_USER_ENTITY][_USER_NAME]))
                secret = getattr(sp_auth, 'secret', None)
                if secret:
                    result['clientSecret'] = secret
                else:
                    # we can output 'clientCertificateThumbprint' if asked
                    result['clientCertificate'] = sp_auth.certificate_file
                result['subscriptionId'] = account[_SUBSCRIPTION_ID]
            else:
                raise CLIError('SDK Auth file is only applicable when authenticated using a service principal')

        result[_TENANT_ID] = account[_TENANT_ID]
        endpoint_mappings = OrderedDict()  # use OrderedDict to control the output sequence
        endpoint_mappings['active_directory'] = 'activeDirectoryEndpointUrl'
        endpoint_mappings['resource_manager'] = 'resourceManagerEndpointUrl'
        endpoint_mappings['active_directory_graph_resource_id'] = 'activeDirectoryGraphResourceId'
        endpoint_mappings['sql_management'] = 'sqlManagementEndpointUrl'
        endpoint_mappings['gallery'] = 'galleryEndpointUrl'
        endpoint_mappings['management'] = 'managementEndpointUrl'

        for e in endpoint_mappings:
            result[endpoint_mappings[e]] = getattr(get_active_cloud(self.cli_ctx).endpoints, e)
        return result

    def get_installation_id(self):
        installation_id = self._storage.get(_INSTALLATION_ID)
        if not installation_id:
            import uuid
            installation_id = str(uuid.uuid1())
            self._storage[_INSTALLATION_ID] = installation_id
        return installation_id


class MsiAccountTypes(object):
    # pylint: disable=no-method-argument,no-self-argument
    system_assigned = 'MSI'
    user_assigned_client_id = 'MSIClient'
    user_assigned_object_id = 'MSIObject'
    user_assigned_resource_id = 'MSIResource'

    @staticmethod
    def valid_msi_account_types():
        return [MsiAccountTypes.system_assigned, MsiAccountTypes.user_assigned_client_id,
                MsiAccountTypes.user_assigned_object_id, MsiAccountTypes.user_assigned_resource_id]

    @staticmethod
    def msi_auth_factory(cli_account_name, identity, resource):
        from msrestazure.azure_active_directory import MSIAuthentication
        if cli_account_name == MsiAccountTypes.system_assigned:
            return MSIAuthentication(resource=resource)
        if cli_account_name == MsiAccountTypes.user_assigned_client_id:
            return MSIAuthentication(resource=resource, client_id=identity)
        if cli_account_name == MsiAccountTypes.user_assigned_object_id:
            return MSIAuthentication(resource=resource, object_id=identity)
        if cli_account_name == MsiAccountTypes.user_assigned_resource_id:
            return MSIAuthentication(resource=resource, msi_res_id=identity)
        raise ValueError("unrecognized msi account name '{}'".format(cli_account_name))


class SubscriptionFinder(object):
    '''finds all subscriptions for a user or service principal'''

    def __init__(self, cli_ctx, auth_context_factory, adal_token_cache, arm_client_factory=None):

        self._adal_token_cache = adal_token_cache
        self._auth_context_factory = auth_context_factory
        self.user_id = None  # will figure out after log user in
        self.cli_ctx = cli_ctx
        self._auth_profile = None
        self.msal_credential = None
        self.secret = None

        def create_arm_client_factory(credentials):
            if arm_client_factory:
                return arm_client_factory(credentials)
            from azure.cli.core.profiles._shared import get_client_class
            from azure.cli.core.profiles import ResourceType, get_api_version
            from azure.cli.core.commands.client_factory import configure_common_settings
            client_type = get_client_class(ResourceType.MGMT_RESOURCE_SUBSCRIPTIONS)
            api_version = get_api_version(cli_ctx, ResourceType.MGMT_RESOURCE_SUBSCRIPTIONS)
            client = client_type(credentials, api_version=api_version,
                                 base_url=self.cli_ctx.cloud.endpoints.resource_manager)
            configure_common_settings(cli_ctx, client)
            return client

        self._arm_client_factory = create_arm_client_factory
        self.tenants = []

    def find_from_user_account(self, username, password, tenant, resource):
        # msal : user
        context = self._create_auth_context(tenant)
        if password:
            from azure.identity import AuthenticationRequiredError, UsernamePasswordCredential, AuthProfile
            environment = self.cli_ctx.cloud.endpoints.active_directory.lstrip('https://')
            sp_cred = UsernamePasswordCredential(_CLIENT_ID, username, password,
                                                 authority=environment)
            scope = self._create_scopes(self.cli_ctx, resource)
            token_entry = sp_cred.get_token(scope)
            # self._auth_profile = AuthProfile(environment, home_account_id, tenant, username)
            self.msal_credential = sp_cred
            self.secret = password
            # token_entry = context.acquire_token_with_username_password(resource, username, password, _CLIENT_ID)
        # msal : todo
        else:  # when refresh account, we will leverage local cached tokens
            token_entry = context.acquire_token(resource, username, _CLIENT_ID)

        if not token_entry:
            return []
        self.user_id = username

        if tenant is None:
            result = self._find_using_common_tenant(token_entry.token, resource)
        else:
            result = self._find_using_specific_tenant(tenant, token_entry.token)
        return result

    def find_through_authorization_code_flow(self, tenant, resource, authority_url):
        # launch browser and get the code
        # results = _get_authorization_code(resource, authority_url)
        #
        # if not results.get('code'):
        #     raise CLIError('Login failed')  # error detail is already displayed through previous steps
        #
        # # exchange the code for the token
        # context = self._create_auth_context(tenant)
        # token_entry = context.acquire_token_with_authorization_code(results['code'], results['reply_url'],
        #                                                             resource, _CLIENT_ID, None)

        # MSAL: get token
        # Question: authority url in azure.identity _get_authorization_code
        from azure.identity import AuthenticationRequiredError, InteractiveBrowserCredential
        if tenant:
            credential, profile = InteractiveBrowserCredential.authenticate(
               # silent_auth_only=True
                scope = 'https://management.azure.com/.default',
                tenant_id = tenant
            )
        else:
            credential, profile = InteractiveBrowserCredential.authenticate(
                # silent_auth_only=True
                scope='https://management.azure.com/.default'
            )
            profile.tenant_id = 'organizations'
        # serialize the profile to JSON, including all keyword arguments
        profile_json = profile.serialize(extra='args', serialized='also')
        with open(_PROFILE_PATH, 'w') as f:
            f.write(profile_json)

        token_entry = credential.get_token('https://management.azure.com/.default')
        self.user_id = profile.username
        self.msal_credential = credential
        self._auth_profile = profile
        # self.user_id = token_entry[_TOKEN_ENTRY_USER_ID]
        logger.warning("You have logged in. Now let us find all the subscriptions to which you have access...")
        if tenant is None:
            result = self._find_using_common_tenant(token_entry.token, resource)
        else:
            result = self._find_using_specific_tenant(tenant, token_entry.token)
        return result

    def find_through_interactive_flow(self, tenant, resource):
        # msal : device
        from azure.identity import AuthenticationRequiredError, DeviceCodeCredential
        message = 'To sign in, use a web browser to open the page {} and enter the code {} to authenticate.'

        cred, auth_profile = DeviceCodeCredential.authenticate(_CLIENT_ID,
                                                               scope='https://management.azure.com/.default',
                                                               prompt_callback=lambda x, y, z: logger.warning(message.format(x, y)))
        token_entry = cred.get_token('https://management.azure.com/.default')
        # context = self._create_auth_context(tenant)
        # code = context.acquire_user_code(resource, _CLIENT_ID)
        # logger.warning(code['message'])
        # token_entry = context.acquire_token_with_device_code(resource, code, _CLIENT_ID)
        self.user_id = auth_profile.username
        self.msal_credential = cred
        self._auth_profile = auth_profile
        if tenant is None:
            result = self._find_using_common_tenant(token_entry.token, resource)
        else:
            result = self._find_using_specific_tenant(tenant, token_entry.token)
        return result

    def find_from_service_principal_id(self, client_id, sp_auth, tenant, resource):
        # context = self._create_auth_context(tenant, False)
        # msal
        from azure.identity import AuthenticationRequiredError, ClientSecretCredential
        sp_cred = ClientSecretCredential(tenant, client_id, sp_auth.secret)

        token_entry = sp_cred.get_token('https://management.azure.com/.default')

        self.user_id = client_id
        self.msal_credential = sp_cred
        result = self._find_using_specific_tenant(tenant, token_entry.token)
        self.tenants = [tenant]
        return result

    #  only occur inside cloud console or VM with identity
    def find_from_raw_token(self, tenant, token):
        # decode the token, so we know the tenant
        # msal : todo
        result = self._find_using_specific_tenant(tenant, token)
        self.tenants = [tenant]
        return result

    def _create_auth_context(self, tenant, use_token_cache=True):
        token_cache = self._adal_token_cache if use_token_cache else None
        return self._auth_context_factory(self.cli_ctx, tenant, token_cache)

    def _create_scopes(self, cli_ctx, resource=None):
        resource = resource or cli_ctx.cloud.endpoints.resource_manager
        scope = resource.rstrip('/') + '/.default'
        return scope

    def _find_using_common_tenant(self, access_token, resource):
        import adal
        from msrest.authentication import BasicTokenAuthentication

        all_subscriptions = []
        empty_tenants = []
        mfa_tenants = []
        token_credential = BasicTokenAuthentication({'access_token': access_token})
        client = self._arm_client_factory(token_credential)
        tenants = client.tenants.list()
        # msal
        for t in tenants:
            tenant_id = t.tenant_id
<<<<<<< HEAD
            # temp_context = self._create_auth_context(tenant_id)
            from azure.identity import (
                AuthenticationRequiredError,
                AuthProfile,
                SharedTokenCacheCredential,
                UsernamePasswordCredential
            )
=======
            # display_name is available since /tenants?api-version=2018-06-01,
            # not available in /tenants?api-version=2016-06-01
            if not hasattr(t, 'display_name'):
                t.display_name = None
            if hasattr(t, 'additional_properties'):  # Remove this line once SDK is fixed
                t.display_name = t.additional_properties.get('displayName')
            temp_context = self._create_auth_context(tenant_id)
>>>>>>> a29b6a82
            try:
                scope = self._create_scopes(self.cli_ctx, resource)
                credential = None
                if self._auth_profile:
                    temp_profile = AuthProfile(self._auth_profile.environment,
                                               self._auth_profile.home_account_id, tenant_id,
                                               self._auth_profile.username)
                    credential = SharedTokenCacheCredential(profile=temp_profile)
                else:
                    # msal : todo
                    credential = UsernamePasswordCredential(_CLIENT_ID, self.user_id, self.secret, tenant_id=tenant_id,
                                                            authority=self.cli_ctx.cloud.endpoints.active_directory.lstrip('https://'))
                    pass
                temp_credentials = credential.get_token(scope)
            except adal.AdalError as ex:
                # because user creds went through the 'common' tenant, the error here must be
                # tenant specific, like the account was disabled. For such errors, we will continue
                # with other tenants.
                msg = (getattr(ex, 'error_response', None) or {}).get('error_description') or ''
                if 'AADSTS50076' in msg:
                    # The tenant requires MFA and can't be accessed with home tenant's refresh token
                    mfa_tenants.append(t)
                else:
                    logger.warning("Failed to authenticate '%s' due to error '%s'", t, ex)
                continue
            subscriptions = self._find_using_specific_tenant(
                tenant_id,
                temp_credentials.token)

            if not subscriptions:
                empty_tenants.append(t)

            # When a subscription can be listed by multiple tenants, only the first appearance is retained
            for sub_to_add in subscriptions:
                add_sub = True
                for sub_to_compare in all_subscriptions:
                    if sub_to_add.subscription_id == sub_to_compare.subscription_id:
                        logger.warning("Subscription %s '%s' can be accessed from tenants %s(default) and %s. "
                                       "To select a specific tenant when accessing this subscription, "
                                       "use 'az login --tenant TENANT_ID'.",
                                       sub_to_add.subscription_id, sub_to_add.display_name,
                                       sub_to_compare.tenant_id, sub_to_add.tenant_id)
                        add_sub = False
                        break
                if add_sub:
                    all_subscriptions.append(sub_to_add)

        # Show warning for empty tenants
        if empty_tenants:
            logger.warning("The following tenants don't contain accessible subscriptions. "
                           "Use 'az login --allow-no-subscriptions' to have tenant level access.")
            for t in empty_tenants:
                if t.display_name:
                    logger.warning("%s '%s'", t.tenant_id, t.display_name)
                else:
                    logger.warning("%s", t.tenant_id)

        # Show warning for MFA tenants
        if mfa_tenants:
            logger.warning("The following tenants require Multi-Factor Authentication (MFA). "
                           "Use 'az login --tenant TENANT_ID' to explicitly login to a tenant.")
            for t in mfa_tenants:
                if t.display_name:
                    logger.warning("%s '%s'", t.tenant_id, t.display_name)
                else:
                    logger.warning("%s", t.tenant_id)
        return all_subscriptions

    def _find_using_specific_tenant(self, tenant, access_token):
        from msrest.authentication import BasicTokenAuthentication

        token_credential = BasicTokenAuthentication({'access_token': access_token})
        client = self._arm_client_factory(token_credential)
        subscriptions = client.subscriptions.list()
        all_subscriptions = []
        for s in subscriptions:
            # map tenantId from REST API to homeTenantId
            if hasattr(s, "tenant_id"):
                setattr(s, 'home_tenant_id', s.tenant_id)
            setattr(s, 'tenant_id', tenant)
            all_subscriptions.append(s)
        self.tenants.append(tenant)
        return all_subscriptions


class CredsCache(object):
    '''Caches AAD tokena and service principal secrets, and persistence will
    also be handled
    '''

    def __init__(self, cli_ctx, auth_ctx_factory=None, async_persist=True):
        # AZURE_ACCESS_TOKEN_FILE is used by Cloud Console and not meant to be user configured
        self._token_file = (os.environ.get('AZURE_ACCESS_TOKEN_FILE', None) or
                            os.path.join(get_config_dir(), 'accessTokens.json'))
        self._service_principal_creds = []
        self._auth_ctx_factory = auth_ctx_factory
        self._adal_token_cache_attr = None
        self._should_flush_to_disk = False
        self._async_persist = async_persist
        self._ctx = cli_ctx
        if async_persist:
            import atexit
            atexit.register(self.flush_to_disk)

    def persist_cached_creds(self):
        self._should_flush_to_disk = True
        if not self._async_persist:
            self.flush_to_disk()
        self.adal_token_cache.has_state_changed = False

    def flush_to_disk(self):
        if self._should_flush_to_disk:
            with os.fdopen(os.open(self._token_file, os.O_RDWR | os.O_CREAT | os.O_TRUNC, 0o600),
                           'w+') as cred_file:
                items = self.adal_token_cache.read_items()
                all_creds = [entry for _, entry in items]

                # trim away useless fields (needed for cred sharing with xplat)
                for i in all_creds:
                    for key in TOKEN_FIELDS_EXCLUDED_FROM_PERSISTENCE:
                        i.pop(key, None)

                all_creds.extend(self._service_principal_creds)
                cred_file.write(json.dumps(all_creds))

    def retrieve_token_for_user(self, username, tenant, resource):
        context = self._auth_ctx_factory(self._ctx, tenant, cache=self.adal_token_cache)
        token_entry = context.acquire_token(resource, username, _CLIENT_ID)
        if not token_entry:
            raise CLIError("Could not retrieve token from local cache.{}".format(
                " Please run 'az login'." if not in_cloud_console() else ''))

        if self.adal_token_cache.has_state_changed:
            self.persist_cached_creds()
        return (token_entry[_TOKEN_ENTRY_TOKEN_TYPE], token_entry[_ACCESS_TOKEN], token_entry)

    def _create_scopes(self, cli_ctx, resource=None):
        resource = resource or cli_ctx.cloud.endpoints.resource_manager
        scope = resource.rstrip('/') + '/.default'
        return scope

    def retrieve_msal_token_for_user(self, username, tenant, environment, home_account_id, resource):
        # context = self._auth_ctx_factory(self._ctx, tenant, cache=self.adal_token_cache)
        # token_entry = context.acquire_token(resource, username, _CLIENT_ID)
        # if not token_entry:
        #     raise CLIError("Could not retrieve token from local cache.{}".format(
        #         " Please run 'az login'." if not in_cloud_console() else ''))
        #
        # if self.adal_token_cache.has_state_changed:
        #     self.persist_cached_creds()
        from azure.identity import (
            AuthenticationRequiredError,
            AuthProfile,
            SharedTokenCacheCredential
        )

        auth_profile = AuthProfile(environment, home_account_id, tenant, username)
        credential = SharedTokenCacheCredential(profile=auth_profile)

        try:
            # pass the credential to some client, which eventually requests a token
            scope = self._create_scopes(self._ctx, resource)
            token_entry = credential.get_token(scope)
        except AuthenticationRequiredError:
            raise CLIError("Could not retrieve token from local cache.{}".format(
                " Please run 'az login'." if not in_cloud_console() else ''))
        return 'Bearer', token_entry.token, token_entry

    def retrieve_token_for_service_principal(self, sp_id, resource, tenant, use_cert_sn_issuer=False):
        self.load_adal_token_cache()
        matched = [x for x in self._service_principal_creds if sp_id == x[_SERVICE_PRINCIPAL_ID]]
        if not matched:
            raise CLIError("Could not retrieve credential from local cache for service principal {}. "
                           "Please run 'az login' for this service principal."
                           .format(sp_id))
        matched_with_tenant = [x for x in matched if tenant == x[_SERVICE_PRINCIPAL_TENANT]]
        if matched_with_tenant:
            cred = matched_with_tenant[0]
        else:
            logger.warning("Could not retrieve credential from local cache for service principal %s under tenant %s. "
                           "Trying credential under tenant %s, assuming that is an app credential.",
                           sp_id, tenant, matched[0][_SERVICE_PRINCIPAL_TENANT])
            cred = matched[0]
        # msal
        # context = self._auth_ctx_factory(self._ctx, tenant, None)
        sp_auth = ServicePrincipalAuth(cred.get(_ACCESS_TOKEN, None) or
                                        cred.get(_SERVICE_PRINCIPAL_CERT_FILE, None),
                                        use_cert_sn_issuer)
        from azure.identity import AuthenticationRequiredError, ClientSecretCredential
        sp_cred = ClientSecretCredential(tenant, sp_id, sp_auth.secret)

        token_entry = sp_cred.get_token('https://management.azure.com/.default')
        # token_entry = sp_auth.acquire_token(context, resource, sp_id)
        return 'Bearer', token_entry.token, token_entry

    def retrieve_secret_of_service_principal(self, sp_id):
        self.load_adal_token_cache()
        matched = [x for x in self._service_principal_creds if sp_id == x[_SERVICE_PRINCIPAL_ID]]
        if not matched:
            raise CLIError("No matched service principal found")
        cred = matched[0]
        return cred.get(_ACCESS_TOKEN, None)

    @property
    def adal_token_cache(self):
        return self.load_adal_token_cache()

    def load_adal_token_cache(self):
        if self._adal_token_cache_attr is None:
            import adal
            all_entries = _load_tokens_from_file(self._token_file)
            self._load_service_principal_creds(all_entries)
            real_token = [x for x in all_entries if x not in self._service_principal_creds]
            self._adal_token_cache_attr = adal.TokenCache(json.dumps(real_token))
        return self._adal_token_cache_attr

    def save_service_principal_cred(self, sp_entry):
        self.load_adal_token_cache()
        matched = [x for x in self._service_principal_creds
                   if sp_entry[_SERVICE_PRINCIPAL_ID] == x[_SERVICE_PRINCIPAL_ID] and
                   sp_entry[_SERVICE_PRINCIPAL_TENANT] == x[_SERVICE_PRINCIPAL_TENANT]]
        state_changed = False
        if matched:
            # pylint: disable=line-too-long
            if (sp_entry.get(_ACCESS_TOKEN, None) != matched[0].get(_ACCESS_TOKEN, None) or
                    sp_entry.get(_SERVICE_PRINCIPAL_CERT_FILE, None) != matched[0].get(_SERVICE_PRINCIPAL_CERT_FILE, None)):
                self._service_principal_creds.remove(matched[0])
                self._service_principal_creds.append(sp_entry)
                state_changed = True
        else:
            self._service_principal_creds.append(sp_entry)
            state_changed = True

        if state_changed:
            self.persist_cached_creds()

    def _load_service_principal_creds(self, creds):
        for c in creds:
            if c.get(_SERVICE_PRINCIPAL_ID):
                self._service_principal_creds.append(c)
        return self._service_principal_creds

    def remove_cached_creds(self, user_or_sp):
        state_changed = False
        # clear AAD tokens
        tokens = self.adal_token_cache.find({_TOKEN_ENTRY_USER_ID: user_or_sp})
        if tokens:
            state_changed = True
            self.adal_token_cache.remove(tokens)

        # clear service principal creds
        matched = [x for x in self._service_principal_creds
                   if x[_SERVICE_PRINCIPAL_ID] == user_or_sp]
        if matched:
            state_changed = True
            self._service_principal_creds = [x for x in self._service_principal_creds
                                             if x not in matched]

        if state_changed:
            self.persist_cached_creds()

    def remove_all_cached_creds(self):
        # we can clear file contents, but deleting it is simpler
        _delete_file(self._token_file)


class ServicePrincipalAuth(object):

    def __init__(self, password_arg_value, use_cert_sn_issuer=None):
        if not password_arg_value:
            raise CLIError('missing secret or certificate in order to '
                           'authnenticate through a service principal')
        if os.path.isfile(password_arg_value):
            certificate_file = password_arg_value
            from OpenSSL.crypto import load_certificate, FILETYPE_PEM
            self.certificate_file = certificate_file
            self.public_certificate = None
            with open(certificate_file, 'r') as file_reader:
                self.cert_file_string = file_reader.read()
                cert = load_certificate(FILETYPE_PEM, self.cert_file_string)
                self.thumbprint = cert.digest("sha1").decode()
                if use_cert_sn_issuer:
                    # low-tech but safe parsing based on
                    # https://github.com/libressl-portable/openbsd/blob/master/src/lib/libcrypto/pem/pem.h
                    match = re.search(r'\-+BEGIN CERTIFICATE.+\-+(?P<public>[^-]+)\-+END CERTIFICATE.+\-+',
                                      self.cert_file_string, re.I)
                    self.public_certificate = match.group('public').strip()
        else:
            self.secret = password_arg_value

    def acquire_token(self, authentication_context, resource, client_id):
        if hasattr(self, 'secret'):
            return authentication_context.acquire_token_with_client_credentials(resource, client_id, self.secret)
        return authentication_context.acquire_token_with_client_certificate(resource, client_id, self.cert_file_string,
                                                                            self.thumbprint, self.public_certificate)

    def get_entry_to_persist(self, sp_id, tenant):
        entry = {
            _SERVICE_PRINCIPAL_ID: sp_id,
            _SERVICE_PRINCIPAL_TENANT: tenant,
        }
        if hasattr(self, 'secret'):
            entry[_ACCESS_TOKEN] = self.secret
        else:
            entry[_SERVICE_PRINCIPAL_CERT_FILE] = self.certificate_file
            entry[_SERVICE_PRINCIPAL_CERT_THUMBPRINT] = self.thumbprint

        return entry


class ClientRedirectServer(BaseHTTPServer.HTTPServer):  # pylint: disable=too-few-public-methods
    query_params = {}


class ClientRedirectHandler(BaseHTTPServer.BaseHTTPRequestHandler):
    # pylint: disable=line-too-long

    def do_GET(self):
        try:
            from urllib.parse import parse_qs
        except ImportError:
            from urlparse import parse_qs  # pylint: disable=import-error

        if self.path.endswith('/favicon.ico'):  # deal with legacy IE
            self.send_response(204)
            return

        query = self.path.split('?', 1)[-1]
        query = parse_qs(query, keep_blank_values=True)
        self.server.query_params = query

        self.send_response(200)
        self.send_header('Content-type', 'text/html')
        self.end_headers()

        landing_file = os.path.join(os.path.dirname(os.path.realpath(__file__)), 'auth_landing_pages',
                                    'ok.html' if 'code' in query else 'fail.html')
        with open(landing_file, 'rb') as html_file:
            self.wfile.write(html_file.read())

    def log_message(self, format, *args):  # pylint: disable=redefined-builtin,unused-argument,no-self-use
        pass  # this prevent http server from dumping messages to stdout


def _get_authorization_code_worker(authority_url, resource, results):
    import socket
    import random

    reply_url = None

    # On Windows, HTTPServer by default doesn't throw error if the port is in-use
    # https://github.com/Azure/azure-cli/issues/10578
    if is_windows():
        logger.debug('Windows is detected. Set HTTPServer.allow_reuse_address to False')
        ClientRedirectServer.allow_reuse_address = False
    elif is_wsl():
        logger.debug('WSL is detected. Set HTTPServer.allow_reuse_address to False')
        ClientRedirectServer.allow_reuse_address = False

    for port in range(8400, 9000):
        try:
            web_server = ClientRedirectServer(('localhost', port), ClientRedirectHandler)
            reply_url = "http://localhost:{}".format(port)
            break
        except socket.error as ex:
            logger.warning("Port '%s' is taken with error '%s'. Trying with the next one", port, ex)

    if reply_url is None:
        logger.warning("Error: can't reserve a port for authentication reply url")
        return

    try:
        request_state = ''.join(random.SystemRandom().choice(string.ascii_lowercase + string.digits) for _ in range(20))
    except NotImplementedError:
        request_state = 'code'

    # launch browser:
    url = ('{0}/oauth2/authorize?response_type=code&client_id={1}'
           '&redirect_uri={2}&state={3}&resource={4}&prompt=select_account')
    url = url.format(authority_url, _CLIENT_ID, reply_url, request_state, resource)
    logger.info('Open browser with url: %s', url)
    succ = open_page_in_browser(url)
    if succ is False:
        web_server.server_close()
        results['no_browser'] = True
        return

    # wait for callback from browser.
    while True:
        web_server.handle_request()
        if 'error' in web_server.query_params or 'code' in web_server.query_params:
            break

    if 'error' in web_server.query_params:
        logger.warning('Authentication Error: "%s". Description: "%s" ', web_server.query_params['error'],
                       web_server.query_params.get('error_description'))
        return

    if 'code' in web_server.query_params:
        code = web_server.query_params['code']
    else:
        logger.warning('Authentication Error: Authorization code was not captured in query strings "%s"',
                       web_server.query_params)
        return

    if 'state' in web_server.query_params:
        response_state = web_server.query_params['state'][0]
        if response_state != request_state:
            raise RuntimeError("mismatched OAuth state")
    else:
        raise RuntimeError("missing OAuth state")

    results['code'] = code[0]
    results['reply_url'] = reply_url


def _get_authorization_code(resource, authority_url):
    import threading
    import time
    results = {}
    t = threading.Thread(target=_get_authorization_code_worker,
                         args=(authority_url, resource, results))
    t.daemon = True
    t.start()
    while True:
        time.sleep(2)  # so that ctrl+c can stop the command
        if not t.is_alive():
            break  # done
    if results.get('no_browser'):
        raise RuntimeError()
    return results<|MERGE_RESOLUTION|>--- conflicted
+++ resolved
@@ -963,7 +963,7 @@
         # msal
         for t in tenants:
             tenant_id = t.tenant_id
-<<<<<<< HEAD
+
             # temp_context = self._create_auth_context(tenant_id)
             from azure.identity import (
                 AuthenticationRequiredError,
@@ -971,15 +971,13 @@
                 SharedTokenCacheCredential,
                 UsernamePasswordCredential
             )
-=======
             # display_name is available since /tenants?api-version=2018-06-01,
             # not available in /tenants?api-version=2016-06-01
             if not hasattr(t, 'display_name'):
                 t.display_name = None
             if hasattr(t, 'additional_properties'):  # Remove this line once SDK is fixed
                 t.display_name = t.additional_properties.get('displayName')
-            temp_context = self._create_auth_context(tenant_id)
->>>>>>> a29b6a82
+
             try:
                 scope = self._create_scopes(self.cli_ctx, resource)
                 credential = None
