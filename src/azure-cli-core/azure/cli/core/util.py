--- conflicted
+++ resolved
@@ -1167,7 +1167,39 @@
         logger.warning(ex)
 
 
-<<<<<<< HEAD
+def resource_to_scopes(resource):
+    """Convert the ADAL resource ID to MSAL scopes by appending the /.default suffix and return a list.
+    For example:
+       'https://management.core.windows.net/' -> ['https://management.core.windows.net//.default']
+       'https://managedhsm.azure.com' -> ['https://managedhsm.azure.com/.default']
+
+    :param resource: The ADAL resource ID
+    :return: A list of scopes
+    """
+    # https://docs.microsoft.com/en-us/azure/active-directory/develop/v2-permissions-and-consent#trailing-slash-and-default
+    # We should not trim the trailing slash, like in https://management.azure.com/
+    # In other word, the trailing slash should be preserved and scope should be https://management.azure.com//.default
+    scope = resource + '/.default'
+    return [scope]
+
+
+def scopes_to_resource(scopes):
+    """Convert MSAL scopes to ADAL resource by stripping the /.default suffix and return a str.
+    For example:
+       ['https://management.core.windows.net//.default'] -> 'https://management.core.windows.net/'
+       ['https://managedhsm.azure.com/.default'] -> 'https://managedhsm.azure.com'
+
+    :param scopes: The MSAL scopes. It can be a list or tuple of string
+    :return: The ADAL resource
+    :rtype: str
+    """
+    scope = scopes[0]
+    if scope.endswith("/.default"):
+        scope = scope[:-len("/.default")]
+
+    return scope
+
+
 def log_command_handler_call(func, *args, **kwargs):
     logger.debug("Calling command handler: module=%s, name=%s, args=%s, kwargs=%s",
                  func.__module__, func.__qualname__, args, kwargs)
@@ -1181,37 +1213,4 @@
             # To be specific, in generic update, part of the Model may become a dict, causing as_dict to
             # raise SerializationError.
             pass
-        logger.debug("parameters: %s", parameters)
-=======
-def resource_to_scopes(resource):
-    """Convert the ADAL resource ID to MSAL scopes by appending the /.default suffix and return a list.
-    For example:
-       'https://management.core.windows.net/' -> ['https://management.core.windows.net//.default']
-       'https://managedhsm.azure.com' -> ['https://managedhsm.azure.com/.default']
-
-    :param resource: The ADAL resource ID
-    :return: A list of scopes
-    """
-    # https://docs.microsoft.com/en-us/azure/active-directory/develop/v2-permissions-and-consent#trailing-slash-and-default
-    # We should not trim the trailing slash, like in https://management.azure.com/
-    # In other word, the trailing slash should be preserved and scope should be https://management.azure.com//.default
-    scope = resource + '/.default'
-    return [scope]
-
-
-def scopes_to_resource(scopes):
-    """Convert MSAL scopes to ADAL resource by stripping the /.default suffix and return a str.
-    For example:
-       ['https://management.core.windows.net//.default'] -> 'https://management.core.windows.net/'
-       ['https://managedhsm.azure.com/.default'] -> 'https://managedhsm.azure.com'
-
-    :param scopes: The MSAL scopes. It can be a list or tuple of string
-    :return: The ADAL resource
-    :rtype: str
-    """
-    scope = scopes[0]
-    if scope.endswith("/.default"):
-        scope = scope[:-len("/.default")]
-
-    return scope
->>>>>>> 4e2250cb
+        logger.debug("parameters: %s", parameters)