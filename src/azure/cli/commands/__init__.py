--- conflicted
+++ resolved
@@ -1,12 +1,8 @@
 from __future__ import print_function
 import argparse
 import copy
-<<<<<<< HEAD
 import inspect
 import re
-=======
-import json
->>>>>>> b5d6ab7e
 import time
 import random
 import traceback
@@ -163,7 +159,7 @@
         logger.info('Loading command tables from all installed modules.')
         for mod in INSTALLED_COMMAND_MODULES:
             try:
-                command_table.update(_get_command_table(mod))
+            command_table.update(_get_command_table(mod))
             except Exception: #pylint: disable=broad-except
                 logger.error("Error loading command module '%s'", mod)
                 logger.debug(traceback.format_exc())
