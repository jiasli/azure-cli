--- conflicted
+++ resolved
@@ -20,14 +20,11 @@
                                            VirtualNetworksOperations)
 
 from ._command_creation import get_service_client
-<<<<<<< HEAD
+from ..commands._auto_command import build_operation, LongRunningOperation
 from ..commands import _auto_command
 from ..commands import command, description, option
 from msrest import Serializer
 
-=======
-from ..commands._auto_command import build_operation, LongRunningOperation
->>>>>>> 2a60c963
 
 def _network_client_factory():
     return get_service_client(NetworkManagementClient, NetworkManagementClientConfiguration)
@@ -35,210 +32,209 @@
 # pylint: disable=line-too-long
 # Application gateways
 build_operation("network",
-                "appgateway",
-                "application_gateways",
-                _network_client_factory,
-                [
-                    (ApplicationGatewaysOperations.delete, None),
-                    (ApplicationGatewaysOperations.get, 'ApplicationGateway'),
-                    (ApplicationGatewaysOperations.list, '[ApplicationGateway]'),
-                    (ApplicationGatewaysOperations.list_all, '[ApplicationGateway]'),
-                    (ApplicationGatewaysOperations.start, None),
+                                "appgateway",
+                                "application_gateways",
+                                _network_client_factory,
+                                [
+                                    (ApplicationGatewaysOperations.delete, None),
+                                    (ApplicationGatewaysOperations.get, 'ApplicationGateway'),
+                                    (ApplicationGatewaysOperations.list, '[ApplicationGateway]'),
+                                    (ApplicationGatewaysOperations.list_all, '[ApplicationGateway]'),
+                                    (ApplicationGatewaysOperations.start, None),
                     (ApplicationGatewaysOperations.stop, LongRunningOperation(L('Starting application gateway'), L('Application gateway started'))),
-                ])
+                                ])
 
 # ExpressRouteCircuitAuthorizationsOperations
 build_operation("network",
-                "expressroutecircuitauth",
-                "express_route_circuit_authorizations",
-                _network_client_factory,
-                [
-                    (ExpressRouteCircuitAuthorizationsOperations.delete, None),
-                    (ExpressRouteCircuitAuthorizationsOperations.get, 'ExpressRouteCircuitAuthorization'),
-                    (ExpressRouteCircuitAuthorizationsOperations.list, '[ExpressRouteCircuitAuthorization]'),
-                ])
+                                "expressroutecircuitauth",
+                                "express_route_circuit_authorizations",
+                                _network_client_factory,
+                                [
+                                    (ExpressRouteCircuitAuthorizationsOperations.delete, None),
+                                    (ExpressRouteCircuitAuthorizationsOperations.get, 'ExpressRouteCircuitAuthorization'),
+                                    (ExpressRouteCircuitAuthorizationsOperations.list, '[ExpressRouteCircuitAuthorization]'),
+                                ])
 
 # ExpressRouteCircuitPeeringsOperations
 build_operation("network",
-                "expressroutecircuitpeering",
-                "express_route_circuit_peerings",
-                _network_client_factory,
-                [
-                    (ExpressRouteCircuitPeeringsOperations.delete, None),
-                    (ExpressRouteCircuitPeeringsOperations.get, 'ExpressRouteCircuitPeering'),
-                    (ExpressRouteCircuitPeeringsOperations.list, '[ExpressRouteCircuitPeering]'),
-                ])
+                                "expressroutecircuitpeering",
+                                "express_route_circuit_peerings",
+                                _network_client_factory,
+                                [
+                                    (ExpressRouteCircuitPeeringsOperations.delete, None),
+                                    (ExpressRouteCircuitPeeringsOperations.get, 'ExpressRouteCircuitPeering'),
+                                    (ExpressRouteCircuitPeeringsOperations.list, '[ExpressRouteCircuitPeering]'),
+                                ])
 
 # ExpressRouteCircuitsOperations
 build_operation("network",
-                "expressroutecircuit",
-                "express_route_circuits",
-                _network_client_factory,
-                [
-                    (ExpressRouteCircuitsOperations.delete, None),
-                    (ExpressRouteCircuitsOperations.get, 'ExpressRouteCircuit'),
-                    (ExpressRouteCircuitsOperations.list_arp_table, '[ExpressRouteCircuitArpTable]'),
-                    (ExpressRouteCircuitsOperations.list_routes_table, '[ExpressRouteCircuitRoutesTable]'),
-                    (ExpressRouteCircuitsOperations.list_stats, '[ExpressRouteCircuitStats]'),
-                    (ExpressRouteCircuitsOperations.list, '[ExpressRouteCircuit]'),
-                    (ExpressRouteCircuitsOperations.list_all, '[ExpressRouteCircuit]'),
-                ])
+                                "expressroutecircuit",
+                                "express_route_circuits",
+                                _network_client_factory,
+                                [
+                                    (ExpressRouteCircuitsOperations.delete, None),
+                                    (ExpressRouteCircuitsOperations.get, 'ExpressRouteCircuit'),
+                                    (ExpressRouteCircuitsOperations.list_arp_table, '[ExpressRouteCircuitArpTable]'),
+                                    (ExpressRouteCircuitsOperations.list_routes_table, '[ExpressRouteCircuitRoutesTable]'),
+                                    (ExpressRouteCircuitsOperations.list_stats, '[ExpressRouteCircuitStats]'),
+                                    (ExpressRouteCircuitsOperations.list, '[ExpressRouteCircuit]'),
+                                    (ExpressRouteCircuitsOperations.list_all, '[ExpressRouteCircuit]'),
+                                ])
 
 # ExpressRouteServiceProvidersOperations
 build_operation("network",
-                "expressroutesp",
-                "express_route_service_providers",
-                _network_client_factory,
-                [
-                    (ExpressRouteServiceProvidersOperations.list, '[ExpressRouteServiceProvider]'),
-                ])
+                                "expressroutesp",
+                                "express_route_service_providers",
+                                _network_client_factory,
+                                [
+                                    (ExpressRouteServiceProvidersOperations.list, '[ExpressRouteServiceProvider]'),
+                                ])
 
 # LoadBalancersOperations
 build_operation("network",
-                "lb",
-                "load_balancers",
-                _network_client_factory,
-                [
-                    (LoadBalancersOperations.delete, None),
-                    (LoadBalancersOperations.get, 'LoadBalancer'),
-                    (LoadBalancersOperations.list_all, '[LoadBalancer]'),
-                    (LoadBalancersOperations.list, '[LoadBalancer]'),
-                ])
+                                "lb",
+                                "load_balancers",
+                                _network_client_factory,
+                                [
+                                    (LoadBalancersOperations.delete, None),
+                                    (LoadBalancersOperations.get, 'LoadBalancer'),
+                                    (LoadBalancersOperations.list_all, '[LoadBalancer]'),
+                                    (LoadBalancersOperations.list, '[LoadBalancer]'),
+                                ])
 
 # LocalNetworkGatewaysOperations
 build_operation("network",
-                "localgateways",
-                "local_network_gateways",
-                _network_client_factory,
-                [
-                    (LocalNetworkGatewaysOperations.get, 'LocalNetworkGateway'),
-                    (LocalNetworkGatewaysOperations.delete, None),
-                    (LocalNetworkGatewaysOperations.list, '[LocalNetworkGateway]'),
-                ])
+                                "localgateways",
+                                "local_network_gateways",
+                                _network_client_factory,
+                                [
+                                    (LocalNetworkGatewaysOperations.get, 'LocalNetworkGateway'),
+                                    (LocalNetworkGatewaysOperations.delete, None),
+                                    (LocalNetworkGatewaysOperations.list, '[LocalNetworkGateway]'),
+                                ])
 
 
 # NetworkInterfacesOperations
 build_operation("network",
-                "nic",
-                "network_interfaces",
-                _network_client_factory,
-                [
-                    (NetworkInterfacesOperations.delete, None),
-                    (NetworkInterfacesOperations.get, 'NetworkInterface'),
-                    (NetworkInterfacesOperations.list_virtual_machine_scale_set_vm_network_interfaces, '[NetworkInterface]'),
-                    (NetworkInterfacesOperations.list_virtual_machine_scale_set_network_interfaces, '[NetworkInterface]'),
-                    (NetworkInterfacesOperations.get_virtual_machine_scale_set_network_interface, 'NetworkInterface'),
-                    (NetworkInterfacesOperations.list_all, '[NetworkInterface]'),
-                    (NetworkInterfacesOperations.list, '[NetworkInterface]'),
-                ])
+                                "nic",
+                                "network_interfaces",
+                                _network_client_factory,
+                                [
+                                    (NetworkInterfacesOperations.delete, None),
+                                    (NetworkInterfacesOperations.get, 'NetworkInterface'),
+                                    (NetworkInterfacesOperations.list_virtual_machine_scale_set_vm_network_interfaces, '[NetworkInterface]'),
+                                    (NetworkInterfacesOperations.list_virtual_machine_scale_set_network_interfaces, '[NetworkInterface]'),
+                                    (NetworkInterfacesOperations.get_virtual_machine_scale_set_network_interface, 'NetworkInterface'),
+                                    (NetworkInterfacesOperations.list_all, '[NetworkInterface]'),
+                                    (NetworkInterfacesOperations.list, '[NetworkInterface]'),
+                                ])
 
 # NetworkSecurityGroupsOperations
 build_operation("network",
-                "securitygroup",
-                "network_security_groups",
-                _network_client_factory,
-                [
-                    (NetworkSecurityGroupsOperations.delete, None),
-                    (NetworkSecurityGroupsOperations.delete, 'NetworkSecurityGroup'),
-                    (NetworkSecurityGroupsOperations.list_all, '[NetworkSecurityGroup]'),
-                    (NetworkSecurityGroupsOperations.list, '[NetworkSecurityGroup]'),
-                ])
+                                "securitygroup",
+                                "network_security_groups",
+                                _network_client_factory,
+                                [
+                                    (NetworkSecurityGroupsOperations.delete, None),
+                                    (NetworkSecurityGroupsOperations.delete, 'NetworkSecurityGroup'),
+                                    (NetworkSecurityGroupsOperations.list_all, '[NetworkSecurityGroup]'),
+                                    (NetworkSecurityGroupsOperations.list, '[NetworkSecurityGroup]'),
+                                ])
 
 # PublicIPAddressesOperations
 build_operation("network",
-                "publicipaddress",
-                "public_ip_addresses",
-                _network_client_factory,
-                [
-                    (PublicIPAddressesOperations.delete, None),
-                    (PublicIPAddressesOperations.get, 'PublicIPAddress'),
-                    (PublicIPAddressesOperations.list_all, '[PublicIPAddress]'),
-                    (PublicIPAddressesOperations.list, '[PublicIPAddress]'),
-                ])
+                                "publicipaddress",
+                                "public_ip_addresses",
+                                _network_client_factory,
+                                [
+                                    (PublicIPAddressesOperations.delete, None),
+                                    (PublicIPAddressesOperations.get, 'PublicIPAddress'),
+                                    (PublicIPAddressesOperations.list_all, '[PublicIPAddress]'),
+                                    (PublicIPAddressesOperations.list, '[PublicIPAddress]'),
+                                ])
 
 # RouteTablesOperations
 build_operation("network",
-                "routetable",
-                "route_tables",
-                _network_client_factory,
-                [
-                    (RouteTablesOperations.delete, None),
-                    (RouteTablesOperations.get, 'RouteTable'),
-                    (RouteTablesOperations.list, '[RouteTable]'),
-                    (RouteTablesOperations.list_all, '[RouteTable]'),
-                ])
+                                "routetable",
+                                "route_tables",
+                                _network_client_factory,
+                                [
+                                    (RouteTablesOperations.delete, None),
+                                    (RouteTablesOperations.get, 'RouteTable'),
+                                    (RouteTablesOperations.list, '[RouteTable]'),
+                                    (RouteTablesOperations.list_all, '[RouteTable]'),
+                                ])
 
 # RoutesOperations
 build_operation("network",
-                "routeoperation",
-                "routes",
-                _network_client_factory,
-                [
-                    (RoutesOperations.delete, None),
-                    (RoutesOperations.get, 'Route'),
-                    (RoutesOperations.list, '[Route]'),
-                ])
+                                "routeoperation",
+                                "routes",
+                                _network_client_factory,
+                                [
+                                    (RoutesOperations.delete, None),
+                                    (RoutesOperations.get, 'Route'),
+                                    (RoutesOperations.list, '[Route]'),
+                                ])
 
 # SecurityRulesOperations
 build_operation("network",
-                "securityrules",
-                "security_rules",
-                _network_client_factory,
-                [
-                    (SecurityRulesOperations.delete, None),
-                    (SecurityRulesOperations.get, 'SecurityRule'),
-                    (SecurityRulesOperations.list, '[SecurityRule]'),
-                ])
+                                "securityrules",
+                                "security_rules",
+                                _network_client_factory,
+                                [
+                                    (SecurityRulesOperations.delete, None),
+                                    (SecurityRulesOperations.get, 'SecurityRule'),
+                                    (SecurityRulesOperations.list, '[SecurityRule]'),
+                                ])
 
 # SubnetsOperations
 build_operation("network",
-                "subnet",
-                "subnets",
-                _network_client_factory,
-                [
-                    (SubnetsOperations.delete, None),
-                    (SubnetsOperations.get, 'Subnet'),
-                    (SubnetsOperations.list, '[Subnet]'),
-                ])
+                                "subnet",
+                                "subnets",
+                                _network_client_factory,
+                                [
+                                    (SubnetsOperations.delete, None),
+                                    (SubnetsOperations.get, 'Subnet'),
+                                    (SubnetsOperations.list, '[Subnet]'),
+                                ])
 
 # UsagesOperations
 build_operation("network",
-                "usage",
-                "usages",
-                _network_client_factory,
-                [
-                    (UsagesOperations.list, '[Usage]'),
-                ])
+                                "usage",
+                                "usages",
+                                _network_client_factory,
+                                [
+                                    (UsagesOperations.list, '[Usage]'),
+                                ])
 
 # VirtualNetworkGatewayConnectionsOperations
 build_operation("network",
-                "vnetgatewayconnection",
-                "virtual_network_gateway_connections",
-                _network_client_factory,
-                [
-                    (VirtualNetworkGatewayConnectionsOperations.delete, None),
-                    (VirtualNetworkGatewayConnectionsOperations.get, 'VirtualNetworkGatewayConnection'),
-                    (VirtualNetworkGatewayConnectionsOperations.get_shared_key, 'ConnectionSharedKeyResult'),
-                    (VirtualNetworkGatewayConnectionsOperations.list, '[VirtualNetworkGatewayConnection]'),
-                    (VirtualNetworkGatewayConnectionsOperations.reset_shared_key, 'ConnectionResetSharedKey'),
-                    (VirtualNetworkGatewayConnectionsOperations.set_shared_key, 'ConnectionSharedKey'),
-                ])
+                                "vnetgatewayconnection",
+                                "virtual_network_gateway_connections",
+                                _network_client_factory,
+                                [
+                                    (VirtualNetworkGatewayConnectionsOperations.delete, None),
+                                    (VirtualNetworkGatewayConnectionsOperations.get, 'VirtualNetworkGatewayConnection'),
+                                    (VirtualNetworkGatewayConnectionsOperations.get_shared_key, 'ConnectionSharedKeyResult'),
+                                    (VirtualNetworkGatewayConnectionsOperations.list, '[VirtualNetworkGatewayConnection]'),
+                                    (VirtualNetworkGatewayConnectionsOperations.reset_shared_key, 'ConnectionResetSharedKey'),
+                                    (VirtualNetworkGatewayConnectionsOperations.set_shared_key, 'ConnectionSharedKey'),
+                                ])
 
 # VirtualNetworkGatewaysOperations
 build_operation("network",
-                "vnetgateway",
-                "virtual_network_gateways",
-                _network_client_factory,
-                [
-                    (VirtualNetworkGatewaysOperations.delete, None),
-                    (VirtualNetworkGatewaysOperations.get, 'VirtualNetworkGateway'),
-                    (VirtualNetworkGatewaysOperations.list, '[VirtualNetworkGateway]'),
-                    (VirtualNetworkGatewaysOperations.reset, 'VirtualNetworkGateway'),
-                ])
+                                "vnetgateway",
+                                "virtual_network_gateways",
+                                _network_client_factory,
+                                [
+                                    (VirtualNetworkGatewaysOperations.delete, None),
+                                    (VirtualNetworkGatewaysOperations.get, 'VirtualNetworkGateway'),
+                                    (VirtualNetworkGatewaysOperations.list, '[VirtualNetworkGateway]'),
+                                    (VirtualNetworkGatewaysOperations.reset, 'VirtualNetworkGateway'),
+                                ])
 
 # VirtualNetworksOperations
-<<<<<<< HEAD
-_auto_command.operation_builder("network",
+build_operation("network",
                                 "vnet",
                                 "virtual_networks",
                                 _network_client_factory,
@@ -312,15 +308,3 @@
     poller = smc.subnets.create_or_update(resource_group, vnet, name, subnet_settings)
     return Serializer().serialize_data(poller.result(), "Subnet")
 
-=======
-build_operation("network",
-                "vnet",
-                "virtual_networks",
-                _network_client_factory,
-                [
-                    (VirtualNetworksOperations.delete, None),
-                    (VirtualNetworksOperations.get, 'VirtualNetwork'),
-                    (VirtualNetworksOperations.list, '[VirtualNetwork]'),
-                    (VirtualNetworksOperations.list_all, '[VirtualNetwork]'),
-                ])
->>>>>>> 2a60c963
